package miner

import (
	"crypto/ecdsa"
	"errors"
	"fmt"
	"math/big"
	"sync/atomic"

	"github.com/ethereum/go-ethereum/common"
	"github.com/ethereum/go-ethereum/core"
	"github.com/ethereum/go-ethereum/core/state"
	"github.com/ethereum/go-ethereum/core/types"
	"github.com/ethereum/go-ethereum/core/vm"
	"github.com/ethereum/go-ethereum/eth/tracers/logger"
	"github.com/ethereum/go-ethereum/log"
	"github.com/ethereum/go-ethereum/params"
)

const (
	shiftTx = 1
	popTx   = 2
)

const (
	// defaultProfitThresholdPercent is to ensure committed transactions, bundles, sbundles don't fall below this threshold
	// when profit is enforced
	defaultProfitThresholdPercent = 70

	// defaultPriceCutoffPercent is for bucketing transactions by price, used for greedy buckets algorithm
	defaultPriceCutoffPercent = 50
)

var (
	defaultAlgorithmConfig = algorithmConfig{
		DropRevertibleTxOnErr:  false,
		EnforceProfit:          false,
<<<<<<< HEAD
		ExpectedProfit:         common.Big0,
		ProfitThresholdPercent: defaultProfitThreshold,
		PriceCutoffPercent:     defaultPriceCutoffPercent,
		EnableMultiTxSnap:      false,
=======
		ProfitThresholdPercent: defaultProfitThresholdPercent,
		PriceCutoffPercent:     defaultPriceCutoffPercent,
>>>>>>> 4a2b6dc5
	}
)

var emptyCodeHash = common.HexToHash("c5d2460186f7233c927e7db2dcc703c0e500b653ca82273b7bfad8045d85a470")

var (
	errInterrupt         = errors.New("miner worker interrupted")
	errNoAlgorithmConfig = errors.New("no algorithm configuration specified")
	errNoPrivateKey      = errors.New("no private key provided")
)

// lowProfitError is returned when an order is not committed due to low profit or low effective gas price
type lowProfitError struct {
	ExpectedProfit *big.Int
	ActualProfit   *big.Int

	ExpectedEffectiveGasPrice *big.Int
	ActualEffectiveGasPrice   *big.Int
}

func (e *lowProfitError) Error() string {
	return fmt.Sprintf(
		"low profit: expected %v, actual %v, expected effective gas price %v, actual effective gas price %v",
		e.ExpectedProfit, e.ActualProfit, e.ExpectedEffectiveGasPrice, e.ActualEffectiveGasPrice,
	)
}

<<<<<<< HEAD
type (
	algorithmConfig struct {
		// EnforceProfit is true if we want to enforce a minimum profit threshold
		// for committing a transaction based on ProfitThresholdPercent
		EnforceProfit bool
		// ExpectedProfit should be set on a per-transaction basis when profit is enforced
		ExpectedProfit *big.Int
		// ProfitThresholdPercent is the minimum profit threshold for committing a transaction
		ProfitThresholdPercent *big.Int
		// PriceCutoffPercent is the minimum effective gas price threshold used for bucketing transactions by price.
		// For example if the top transaction in a list has an effective gas price of 1000 wei and PriceCutoffPercent
		// is 10 (i.e. 10%), then the minimum effective gas price included in the same bucket as the top transaction
		// is (1000 * 10%) = 100 wei.
		PriceCutoffPercent int
		// EnableMultiTxSnap is true if we want to use multi-transaction snapshot for committing transactions,
		// which reduce state copies when reverting failed bundles (note: experimental)
		EnableMultiTxSnap bool
	}

	chainData struct {
		chainConfig *params.ChainConfig
		chain       *core.BlockChain
		blacklist   map[common.Address]struct{}
	}

	// BuildBlockFunc is the function signature for building a block
	BuildBlockFunc func(
		simBundles []types.SimulatedBundle,
		simSBundles []*types.SimSBundle,
		transactions map[common.Address]types.Transactions) (*environment, []types.SimulatedBundle, []types.UsedSBundle)

	// CommitTxFunc is the function signature for committing a transaction
	CommitTxFunc func(*types.Transaction, chainData) (*types.Receipt, int, error)

	// PayoutTransactionParams holds parameters for committing a payout transaction, used in commitPayoutTx
	PayoutTransactionParams struct {
		Amount        *big.Int
		BaseFee       *big.Int
		ChainData     chainData
		Gas           uint64
		CommitFn      CommitTxFunc
		Receiver      common.Address
		Sender        common.Address
		SenderBalance *big.Int
		SenderNonce   uint64
		Signer        types.Signer
		PrivateKey    *ecdsa.PrivateKey
=======
type algorithmConfig struct {
	// DropRevertibleTxOnErr is used when a revertible transaction has error on commit, and we wish to discard
	// the transaction and continue processing the rest of a bundle or sbundle.
	// Revertible transactions are specified as hashes that can revert in a bundle or sbundle.
	DropRevertibleTxOnErr bool

	// EnforceProfit is true if we want to enforce a minimum profit threshold
	// for committing a transaction based on ProfitThresholdPercent
	EnforceProfit bool

	// ProfitThresholdPercent is the minimum profit threshold for committing a transaction
	ProfitThresholdPercent int // 0-100, e.g. 70 means 70%

	// PriceCutoffPercent is the minimum effective gas price threshold used for bucketing transactions by price.
	// For example if the top transaction in a list has an effective gas price of 1000 wei and PriceCutoffPercent
	// is 10 (i.e. 10%), then the minimum effective gas price included in the same bucket as the top transaction
	// is (1000 * 10%) = 100 wei.
	PriceCutoffPercent int
}

type chainData struct {
	chainConfig *params.ChainConfig
	chain       *core.BlockChain
	blacklist   map[common.Address]struct{}
}

type environmentDiff struct {
	baseEnvironment *environment
	header          *types.Header
	gasPool         *core.GasPool  // available gas used to pack transactions
	state           *state.StateDB // apply state changes here
	newProfit       *big.Int
	newTxs          []*types.Transaction
	newReceipts     []*types.Receipt
}

func newEnvironmentDiff(env *environment) *environmentDiff {
	gasPool := new(core.GasPool).AddGas(env.gasPool.Gas())
	return &environmentDiff{
		baseEnvironment: env,
		header:          types.CopyHeader(env.header),
		gasPool:         gasPool,
		state:           env.state.Copy(),
		newProfit:       new(big.Int),
>>>>>>> 4a2b6dc5
	}
)

func checkInterrupt(i *int32) bool {
	return i != nil && atomic.LoadInt32(i) != commitInterruptNone
}

// Simulate bundle on top of current state without modifying it
// pending txs used to track if bundle tx is part of the mempool
func applyTransactionWithBlacklist(
	signer types.Signer, config *params.ChainConfig, bc core.ChainContext, author *common.Address, gp *core.GasPool,
	statedb *state.StateDB, header *types.Header, tx *types.Transaction, usedGas *uint64,
	cfg vm.Config, blacklist map[common.Address]struct{},
) (*types.Receipt, *state.StateDB, error) {
	// short circuit if blacklist is empty
	if len(blacklist) == 0 {
		snap := statedb.Snapshot()
		receipt, err := core.ApplyTransaction(config, bc, author, gp, statedb, header, tx, usedGas, cfg, nil)
		if err != nil {
			statedb.RevertToSnapshot(snap)
		}
		return receipt, statedb, err
	}

	sender, err := types.Sender(signer, tx)
	if err != nil {
		return nil, statedb, err
	}

	if _, in := blacklist[sender]; in {
		return nil, statedb, errors.New("blacklist violation, tx.sender")
	}

	if to := tx.To(); to != nil {
		if _, in := blacklist[*to]; in {
			return nil, statedb, errors.New("blacklist violation, tx.to")
		}
	}

	// we set precompile to nil, but they are set in the validation code
	// there will be no difference in the result if precompile is not it the blocklist
	touchTracer := logger.NewAccessListTracer(nil, common.Address{}, common.Address{}, nil)
	cfg.Tracer = touchTracer
	cfg.Debug = true

	hook := func() error {
		for _, accessTuple := range touchTracer.AccessList() {
			if _, in := blacklist[accessTuple.Address]; in {
				return errors.New("blacklist violation, tx trace")
			}
		}
		return nil
	}

	usedGasTmp := *usedGas
	gasPoolTmp := new(core.GasPool).AddGas(gp.Gas())
	snap := statedb.Snapshot()

	receipt, err := core.ApplyTransaction(config, bc, author, gasPoolTmp, statedb, header, tx, &usedGasTmp, cfg, hook)
	if err != nil {
		statedb.RevertToSnapshot(snap)
		return receipt, statedb, err
	}

	*usedGas = usedGasTmp
	*gp = *gasPoolTmp
	return receipt, statedb, err
}

<<<<<<< HEAD
=======
// commit tx to envDiff
func (envDiff *environmentDiff) commitTx(tx *types.Transaction, chData chainData) (*types.Receipt, int, error) {
	var (
		header   = envDiff.header
		coinbase = &envDiff.baseEnvironment.coinbase
		signer   = envDiff.baseEnvironment.signer
	)

	gasPrice, err := tx.EffectiveGasTip(header.BaseFee)
	if err != nil {
		return nil, shiftTx, err
	}

	envDiff.state.SetTxContext(tx.Hash(), envDiff.baseEnvironment.tcount+len(envDiff.newTxs))
	receipt, newState, err := applyTransactionWithBlacklist(signer, chData.chainConfig, chData.chain, coinbase,
		envDiff.gasPool, envDiff.state, header, tx, &header.GasUsed, *chData.chain.GetVMConfig(), chData.blacklist)

	envDiff.state = newState
	if err != nil {
		switch {
		case errors.Is(err, core.ErrGasLimitReached):
			// Pop the current out-of-gas transaction without shifting in the next from the account
			from, _ := types.Sender(signer, tx)
			log.Trace("Gas limit exceeded for current block", "sender", from)
			return receipt, popTx, err

		case errors.Is(err, core.ErrNonceTooLow):
			// New head notification data race between the transaction pool and miner, shift
			from, _ := types.Sender(signer, tx)
			log.Trace("Skipping transaction with low nonce", "sender", from, "nonce", tx.Nonce())
			return receipt, shiftTx, err

		case errors.Is(err, core.ErrNonceTooHigh):
			// Reorg notification data race between the transaction pool and miner, skip account =
			from, _ := types.Sender(signer, tx)
			log.Trace("Skipping account with hight nonce", "sender", from, "nonce", tx.Nonce())
			return receipt, popTx, err

		case errors.Is(err, core.ErrTxTypeNotSupported):
			// Pop the unsupported transaction without shifting in the next from the account
			from, _ := types.Sender(signer, tx)
			log.Trace("Skipping unsupported transaction type", "sender", from, "type", tx.Type())
			return receipt, popTx, err

		default:
			// Strange error, discard the transaction and get the next in line (note, the
			// nonce-too-high clause will prevent us from executing in vain).
			log.Trace("Transaction failed, account skipped", "hash", tx.Hash(), "err", err)
			return receipt, shiftTx, err
		}
	}

	envDiff.newProfit = envDiff.newProfit.Add(envDiff.newProfit, gasPrice.Mul(gasPrice, big.NewInt(int64(receipt.GasUsed))))
	envDiff.newTxs = append(envDiff.newTxs, tx)
	envDiff.newReceipts = append(envDiff.newReceipts, receipt)

	return receipt, shiftTx, nil
}

// Commit Bundle to env diff
func (envDiff *environmentDiff) commitBundle(bundle *types.SimulatedBundle, chData chainData, interrupt *int32, algoConf algorithmConfig) error {
	var (
		coinbase   = envDiff.baseEnvironment.coinbase
		tmpEnvDiff = envDiff.copy()

		coinbaseBalanceBefore = tmpEnvDiff.state.GetBalance(coinbase)

		profitBefore = new(big.Int).Set(tmpEnvDiff.newProfit)

		gasUsed uint64
	)

	for _, tx := range bundle.OriginalBundle.Txs {
		txHash := tx.Hash()
		if tmpEnvDiff.header.BaseFee != nil && tx.Type() == types.DynamicFeeTxType {
			// Sanity check for extremely large numbers
			if tx.GasFeeCap().BitLen() > 256 {
				return core.ErrFeeCapVeryHigh
			}
			if tx.GasTipCap().BitLen() > 256 {
				return core.ErrTipVeryHigh
			}
			// Ensure gasFeeCap is greater than or equal to gasTipCap.
			if tx.GasFeeCapIntCmp(tx.GasTipCap()) < 0 {
				return core.ErrTipAboveFeeCap
			}
		}

		if tx.Value().Sign() == -1 {
			return core.ErrNegativeValue
		}

		_, err := tx.EffectiveGasTip(envDiff.header.BaseFee)
		if err != nil {
			return err
		}

		_, err = types.Sender(envDiff.baseEnvironment.signer, tx)
		if err != nil {
			return err
		}

		if checkInterrupt(interrupt) {
			return errInterrupt
		}

		receipt, _, err := tmpEnvDiff.commitTx(tx, chData)

		if err != nil {
			isRevertibleTx := bundle.OriginalBundle.RevertingHash(txHash)
			// if drop enabled, and revertible tx has error on commit, we skip the transaction and continue with next one
			if algoConf.DropRevertibleTxOnErr && isRevertibleTx {
				log.Trace("Found error on commit for revertible tx, but discard on err is enabled so skipping.",
					"tx", txHash, "err", err)
				continue
			}

			log.Trace("Bundle tx error", "bundle", bundle.OriginalBundle.Hash, "tx", txHash, "err", err)
			return err
		}

		if receipt != nil {
			if receipt.Status == types.ReceiptStatusFailed && !bundle.OriginalBundle.RevertingHash(txHash) {
				// if transaction reverted and isn't specified as reverting hash, return error
				log.Trace("Bundle tx failed", "bundle", bundle.OriginalBundle.Hash, "tx", txHash, "err", err)
				return errors.New("bundle tx revert")
			}
		} else {
			// NOTE: The expectation is that a receipt is only nil if an error occurred.
			//  If there is no error but receipt is nil, there is likely a programming error.
			return errors.New("invalid receipt when no error occurred")
		}

		gasUsed += receipt.GasUsed
	}
	coinbaseBalanceAfter := tmpEnvDiff.state.GetBalance(coinbase)
	coinbaseBalanceDelta := new(big.Int).Sub(coinbaseBalanceAfter, coinbaseBalanceBefore)
	tmpEnvDiff.newProfit.Add(profitBefore, coinbaseBalanceDelta)

	bundleProfit := coinbaseBalanceDelta

	gasUsedBigInt := new(big.Int).SetUint64(gasUsed)
	bundleActualEffGP := bundleProfit.Div(bundleProfit, gasUsedBigInt)
	bundleSimEffGP := new(big.Int).Set(bundle.MevGasPrice)

	// allow >-1% divergence
	actualEGP := new(big.Int).Mul(bundleActualEffGP, common.Big100)  // bundle actual effective gas price * 100
	simulatedEGP := new(big.Int).Mul(bundleSimEffGP, big.NewInt(99)) // bundle simulated effective gas price * 99

	if simulatedEGP.Cmp(actualEGP) > 0 {
		log.Trace("Bundle underpays after inclusion", "bundle", bundle.OriginalBundle.Hash)
		return &lowProfitError{
			ExpectedEffectiveGasPrice: bundleSimEffGP,
			ActualEffectiveGasPrice:   bundleActualEffGP,
		}
	}

	if algoConf.EnforceProfit {
		// if profit is enforced between simulation and actual commit, only allow ProfitThresholdPercent divergence
		simulatedBundleProfit := new(big.Int).Set(bundle.TotalEth)
		actualBundleProfit := new(big.Int).Mul(bundleActualEffGP, gasUsedBigInt)

		// We want to make simulated profit smaller to allow for some leeway in cases where the actual profit is
		// lower due to transaction ordering
		simulatedProfitMultiple := common.PercentOf(simulatedBundleProfit, algoConf.ProfitThresholdPercent)
		actualProfitMultiple := new(big.Int).Mul(actualBundleProfit, common.Big100)

		if simulatedProfitMultiple.Cmp(actualProfitMultiple) > 0 {
			log.Trace("Lower bundle profit found after inclusion", "bundle", bundle.OriginalBundle.Hash)
			return &lowProfitError{
				ExpectedProfit: simulatedBundleProfit,
				ActualProfit:   actualBundleProfit,
			}
		}
	}

	*envDiff = *tmpEnvDiff
	return nil
}

>>>>>>> 4a2b6dc5
func estimatePayoutTxGas(env *environment, sender, receiver common.Address, prv *ecdsa.PrivateKey, chData chainData) (uint64, bool, error) {
	if codeHash := env.state.GetCodeHash(receiver); codeHash == (common.Hash{}) || codeHash == emptyCodeHash {
		return params.TxGas, true, nil
	}
	gasLimit := env.gasPool.Gas()

	balance := new(big.Int).SetBytes([]byte{0xFF, 0xFF, 0xFF, 0xFF, 0xFF, 0xFF, 0xFF, 0xFF, 0xFF, 0xFF, 0xFF, 0xFF, 0xFF, 0xFF, 0xFF, 0xFF, 0xFF, 0xFF, 0xFF})
	value := new(big.Int).SetBytes([]byte{0xFF, 0xFF, 0xFF, 0xFF, 0xFF, 0xFF, 0xFF, 0xFF, 0xFF, 0xFF, 0xFF, 0xFF, 0xFF, 0xFF, 0xFF, 0xFF, 0xFF, 0xFF})

	diff := newEnvironmentDiff(env)
	diff.state.SetBalance(sender, balance)
	receipt, err := diff.commitPayoutTx(value, sender, receiver, gasLimit, prv, chData)
	if err != nil {
		return 0, false, err
	}
	return receipt.GasUsed, false, nil
}

func applyPayoutTx(envDiff *environmentDiff, sender, receiver common.Address, gas uint64, amountWithFees *big.Int, prv *ecdsa.PrivateKey, chData chainData) (*types.Receipt, error) {
	amount := new(big.Int).Sub(amountWithFees, new(big.Int).Mul(envDiff.header.BaseFee, big.NewInt(int64(gas))))

	if amount.Sign() < 0 {
		return nil, errors.New("not enough funds available")
	}
	rec, err := envDiff.commitPayoutTx(amount, sender, receiver, gas, prv, chData)
	if err != nil {
		return nil, fmt.Errorf("failed to commit payment tx: %w", err)
	} else if rec.Status != types.ReceiptStatusSuccessful {
		return nil, fmt.Errorf("payment tx failed")
	}
	return rec, nil
}

func commitPayoutTx(parameters PayoutTransactionParams) (*types.Receipt, error) {
	if parameters.Gas < params.TxGas {
		return nil, errors.New("not enough gas for intrinsic gas cost")
	}

	requiredBalance := new(big.Int).Mul(parameters.BaseFee, new(big.Int).SetUint64(parameters.Gas))
	requiredBalance = requiredBalance.Add(requiredBalance, parameters.Amount)
	if requiredBalance.Cmp(parameters.SenderBalance) > 0 {
		return nil, errors.New("not enough balance")
	}

	tx, err := types.SignNewTx(parameters.PrivateKey, parameters.Signer, &types.DynamicFeeTx{
		ChainID:   parameters.ChainData.chainConfig.ChainID,
		Nonce:     parameters.SenderNonce,
		GasTipCap: new(big.Int),
		GasFeeCap: parameters.BaseFee,
		Gas:       parameters.Gas,
		To:        &parameters.Receiver,
		Value:     parameters.Amount,
	})
	if err != nil {
		return nil, err
	}

	txSender, err := types.Sender(parameters.Signer, tx)
	if err != nil {
		return nil, err
	}

	if txSender != parameters.Sender {
		return nil, errors.New("incorrect sender private key")
	}

	receipt, _, err := parameters.CommitFn(tx, parameters.ChainData)
	return receipt, err
}

func insertPayoutTx(env *environment, sender, receiver common.Address, gas uint64, isEOA bool, availableFunds *big.Int, prv *ecdsa.PrivateKey, chData chainData) (*types.Receipt, error) {
	if isEOA {
		diff := newEnvironmentDiff(env)
		rec, err := applyPayoutTx(diff, sender, receiver, gas, availableFunds, prv, chData)
		if err != nil {
			return nil, err
		}
		diff.applyToBaseEnv()
		return rec, nil
	}

	var err error
	for i := 0; i < 6; i++ {
		diff := newEnvironmentDiff(env)
		var rec *types.Receipt
		rec, err = applyPayoutTx(diff, sender, receiver, gas, availableFunds, prv, chData)
		if err != nil {
			gas += 1000
			continue
		}

		if gas == rec.GasUsed {
			diff.applyToBaseEnv()
			return rec, nil
		}

		exactEnvDiff := newEnvironmentDiff(env)
		exactRec, err := applyPayoutTx(exactEnvDiff, sender, receiver, rec.GasUsed, availableFunds, prv, chData)
		if err != nil {
			diff.applyToBaseEnv()
			return rec, nil
		}
		exactEnvDiff.applyToBaseEnv()
		return exactRec, nil
	}

	if err == nil {
		return nil, errors.New("could not estimate gas")
	}

	return nil, err
}

<<<<<<< HEAD
// BuildMultiTxSnapBlock attempts to build a block with input orders using state.MultiTxSnapshot. If a failure occurs attempting to commit a given order,
// it reverts to previous state and the next order is attempted.
func BuildMultiTxSnapBlock(
	inputEnvironment *environment,
	key *ecdsa.PrivateKey,
	chData chainData,
	algoConf algorithmConfig,
	orders *types.TransactionsByPriceAndNonce) ([]types.SimulatedBundle, []types.UsedSBundle, error) {
	var (
		usedBundles      []types.SimulatedBundle
		usedSbundles     []types.UsedSBundle
		orderFailed      bool
		buildBlockErrors []error
	)
=======
func (envDiff *environmentDiff) commitPayoutTx(amount *big.Int, sender, receiver common.Address, gas uint64, prv *ecdsa.PrivateKey, chData chainData) (*types.Receipt, error) {
	senderBalance := envDiff.state.GetBalance(sender)

	if gas < params.TxGas {
		return nil, errors.New("not enough gas for intrinsic gas cost")
	}

	requiredBalance := new(big.Int).Mul(envDiff.header.BaseFee, new(big.Int).SetUint64(gas))
	requiredBalance = requiredBalance.Add(requiredBalance, amount)
	if requiredBalance.Cmp(senderBalance) > 0 {
		return nil, errors.New("not enough balance")
	}

	signer := envDiff.baseEnvironment.signer
	tx, err := types.SignNewTx(prv, signer, &types.DynamicFeeTx{
		ChainID:   chData.chainConfig.ChainID,
		Nonce:     envDiff.state.GetNonce(sender),
		GasTipCap: new(big.Int),
		GasFeeCap: envDiff.header.BaseFee,
		Gas:       gas,
		To:        &receiver,
		Value:     amount,
	})
	if err != nil {
		return nil, err
	}

	txSender, err := types.Sender(signer, tx)
	if err != nil {
		return nil, err
	}
	if txSender != sender {
		return nil, errors.New("incorrect sender private key")
	}

	receipt, _, err := envDiff.commitTx(tx, chData)
	if err != nil {
		return nil, err
	}

	return receipt, nil
}

func (envDiff *environmentDiff) commitSBundle(b *types.SimSBundle, chData chainData, interrupt *int32, key *ecdsa.PrivateKey, algoConf algorithmConfig) error {
	if key == nil {
		return errors.New("no private key provided")
	}

	tmpEnvDiff := envDiff.copy()

	coinbaseBefore := tmpEnvDiff.state.GetBalance(tmpEnvDiff.header.Coinbase)
	gasBefore := tmpEnvDiff.gasPool.Gas()

	if err := tmpEnvDiff.commitSBundleInner(b.Bundle, chData, interrupt, key, algoConf); err != nil {
		return err
	}

	coinbaseAfter := tmpEnvDiff.state.GetBalance(tmpEnvDiff.header.Coinbase)
	gasAfter := tmpEnvDiff.gasPool.Gas()

	coinbaseDelta := new(big.Int).Sub(coinbaseAfter, coinbaseBefore)
	gasDelta := new(big.Int).SetUint64(gasBefore - gasAfter)

	if coinbaseDelta.Cmp(common.Big0) < 0 {
		return errors.New("coinbase balance decreased")
	}

	gotEGP := new(big.Int).Div(coinbaseDelta, gasDelta)
	simEGP := new(big.Int).Set(b.MevGasPrice)

	// allow > 1% difference
	actualEGP := new(big.Int).Mul(gotEGP, big.NewInt(101))
	simulatedEGP := new(big.Int).Mul(simEGP, common.Big100)
>>>>>>> 4a2b6dc5

	for {
		order := orders.Peek()
		if order == nil {
			break
		}

<<<<<<< HEAD
		orderFailed = false
		changes, err := newEnvChanges(inputEnvironment)
		// if changes cannot be instantiated, return early
		if err != nil {
			log.Error("Failed to create changes", "err", err)
			return nil, nil, err
=======
	if algoConf.EnforceProfit {
		// if profit is enforced between simulation and actual commit, only allow ProfitThresholdPercent divergence
		simulatedSbundleProfit := new(big.Int).Set(b.Profit)
		actualSbundleProfit := new(big.Int).Set(coinbaseDelta)

		// We want to make simulated profit smaller to allow for some leeway in cases where the actual profit is
		// lower due to transaction ordering
		simulatedProfitMultiple := common.PercentOf(simulatedSbundleProfit, algoConf.ProfitThresholdPercent)
		actualProfitMultiple := new(big.Int).Mul(actualSbundleProfit, common.Big100)

		if simulatedProfitMultiple.Cmp(actualProfitMultiple) > 0 {
			log.Trace("Lower sbundle profit found after inclusion", "sbundle", b.Bundle.Hash())
			return &lowProfitError{
				ExpectedProfit: simulatedSbundleProfit,
				ActualProfit:   actualSbundleProfit,
			}
>>>>>>> 4a2b6dc5
		}

<<<<<<< HEAD
		if tx := order.Tx(); tx != nil {
			_, skip, err := changes.commitTx(tx, chData)
			switch skip {
			case shiftTx:
				orders.Shift()
			case popTx:
				orders.Pop()
			}

			if err != nil {
				buildBlockErrors = append(buildBlockErrors, fmt.Errorf("failed to commit tx: %w", err))
				orderFailed = true
=======
func (envDiff *environmentDiff) commitSBundleInner(
	b *types.SBundle, chData chainData, interrupt *int32, key *ecdsa.PrivateKey, algoConf algorithmConfig,
) error {
	// check inclusion
	minBlock := b.Inclusion.BlockNumber
	maxBlock := b.Inclusion.MaxBlockNumber
	if current := envDiff.header.Number.Uint64(); current < minBlock || current > maxBlock {
		return fmt.Errorf("bundle inclusion block number out of range: %d <= %d <= %d", minBlock, current, maxBlock)
	}

	// extract constraints into convenient format
	refundIdx := make([]bool, len(b.Body))
	refundPercents := make([]int, len(b.Body))
	for _, el := range b.Validity.Refund {
		refundIdx[el.BodyIdx] = true
		refundPercents[el.BodyIdx] = el.Percent
	}

	var (
		totalProfit      *big.Int = new(big.Int)
		refundableProfit *big.Int = new(big.Int)

		coinbaseDelta  = new(big.Int)
		coinbaseBefore *big.Int
	)
	// insert body and check it
	for i, el := range b.Body {
		coinbaseDelta.Set(common.Big0)
		coinbaseBefore = envDiff.state.GetBalance(envDiff.header.Coinbase)

		if el.Tx != nil {
			receipt, _, err := envDiff.commitTx(el.Tx, chData)

			if err != nil {
				// if drop enabled, and revertible tx has error on commit,
				// we skip the transaction and continue with next one
				if algoConf.DropRevertibleTxOnErr && el.CanRevert {
					log.Trace("Found error on commit for revertible tx, but discard on err is enabled so skipping.",
						"tx", el.Tx.Hash(), "err", err)
					continue
				}
				return err
>>>>>>> 4a2b6dc5
			}
		} else if bundle := order.Bundle(); bundle != nil {
			err = changes.commitBundle(bundle, chData)
			orders.Pop()
			if err != nil {
				log.Trace("Could not apply bundle", "bundle", bundle.OriginalBundle.Hash, "err", err)
				buildBlockErrors = append(buildBlockErrors, fmt.Errorf("failed to commit bundle: %w", err))
				orderFailed = true
			} else {
				usedBundles = append(usedBundles, *bundle)
			}
		} else if sbundle := order.SBundle(); sbundle != nil {
			err = changes.CommitSBundle(sbundle, chData, key, algoConf)
			usedEntry := types.UsedSBundle{
				Bundle:  sbundle.Bundle,
				Success: err == nil,
			}
<<<<<<< HEAD
=======
		} else if el.Bundle != nil {
			err := envDiff.commitSBundleInner(el.Bundle, chData, interrupt, key, algoConf)
>>>>>>> 4a2b6dc5
			if err != nil {
				log.Trace("Could not apply sbundle", "bundle", sbundle.Bundle.Hash(), "err", err)

				buildBlockErrors = append(buildBlockErrors, fmt.Errorf("failed to commit sbundle: %w", err))
				orderFailed = true
			}
			usedSbundles = append(usedSbundles, usedEntry)
		} else {
			// note: this should never happen because we should not be inserting invalid transaction types into
			// the orders heap
			panic("unsupported order type found")
		}

		if orderFailed {
			if err = changes.revert(); err != nil {
				log.Error("Failed to revert changes with multi-transaction snapshot", "err", err)
				buildBlockErrors = append(buildBlockErrors, fmt.Errorf("failed to revert changes: %w", err))
			}
		} else {
			if err = changes.apply(); err != nil {
				log.Error("Failed to apply changes with multi-transaction snapshot", "err", err)
				buildBlockErrors = append(buildBlockErrors, fmt.Errorf("failed to apply changes: %w", err))
			}
		}
	}

	return usedBundles, usedSbundles, errors.Join(buildBlockErrors...)
}

// CheckRetryOrderAndReinsert checks if the order has been retried up to the retryLimit and if not, reinserts the order into the orders heap.
func CheckRetryOrderAndReinsert(
	order *types.TxWithMinerFee, orders *types.TransactionsByPriceAndNonce,
	retryMap map[*types.TxWithMinerFee]int, retryLimit int) bool {
	var isRetryable bool = false
	if retryCount, exists := retryMap[order]; exists {
		if retryCount != retryLimit {
			isRetryable = true
			retryMap[order] = retryCount + 1
		}
	} else {
		retryMap[order] = 0
		isRetryable = true
	}

	if isRetryable {
		orders.Push(order)
	}

	return isRetryable
}<|MERGE_RESOLUTION|>--- conflicted
+++ resolved
@@ -35,15 +35,10 @@
 	defaultAlgorithmConfig = algorithmConfig{
 		DropRevertibleTxOnErr:  false,
 		EnforceProfit:          false,
-<<<<<<< HEAD
 		ExpectedProfit:         common.Big0,
-		ProfitThresholdPercent: defaultProfitThreshold,
+		ProfitThresholdPercent: defaultProfitThresholdPercent,
 		PriceCutoffPercent:     defaultPriceCutoffPercent,
 		EnableMultiTxSnap:      false,
-=======
-		ProfitThresholdPercent: defaultProfitThresholdPercent,
-		PriceCutoffPercent:     defaultPriceCutoffPercent,
->>>>>>> 4a2b6dc5
 	}
 )
 
@@ -71,16 +66,19 @@
 	)
 }
 
-<<<<<<< HEAD
 type (
 	algorithmConfig struct {
+		// DropRevertibleTxOnErr is used when a revertible transaction has error on commit, and we wish to discard
+		// the transaction and continue processing the rest of a bundle or sbundle.
+		// Revertible transactions are specified as hashes that can revert in a bundle or sbundle.
+		DropRevertibleTxOnErr bool
 		// EnforceProfit is true if we want to enforce a minimum profit threshold
 		// for committing a transaction based on ProfitThresholdPercent
 		EnforceProfit bool
 		// ExpectedProfit should be set on a per-transaction basis when profit is enforced
 		ExpectedProfit *big.Int
 		// ProfitThresholdPercent is the minimum profit threshold for committing a transaction
-		ProfitThresholdPercent *big.Int
+		ProfitThresholdPercent int // 0-100, e.g. 70 means 70%
 		// PriceCutoffPercent is the minimum effective gas price threshold used for bucketing transactions by price.
 		// For example if the top transaction in a list has an effective gas price of 1000 wei and PriceCutoffPercent
 		// is 10 (i.e. 10%), then the minimum effective gas price included in the same bucket as the top transaction
@@ -119,52 +117,6 @@
 		SenderNonce   uint64
 		Signer        types.Signer
 		PrivateKey    *ecdsa.PrivateKey
-=======
-type algorithmConfig struct {
-	// DropRevertibleTxOnErr is used when a revertible transaction has error on commit, and we wish to discard
-	// the transaction and continue processing the rest of a bundle or sbundle.
-	// Revertible transactions are specified as hashes that can revert in a bundle or sbundle.
-	DropRevertibleTxOnErr bool
-
-	// EnforceProfit is true if we want to enforce a minimum profit threshold
-	// for committing a transaction based on ProfitThresholdPercent
-	EnforceProfit bool
-
-	// ProfitThresholdPercent is the minimum profit threshold for committing a transaction
-	ProfitThresholdPercent int // 0-100, e.g. 70 means 70%
-
-	// PriceCutoffPercent is the minimum effective gas price threshold used for bucketing transactions by price.
-	// For example if the top transaction in a list has an effective gas price of 1000 wei and PriceCutoffPercent
-	// is 10 (i.e. 10%), then the minimum effective gas price included in the same bucket as the top transaction
-	// is (1000 * 10%) = 100 wei.
-	PriceCutoffPercent int
-}
-
-type chainData struct {
-	chainConfig *params.ChainConfig
-	chain       *core.BlockChain
-	blacklist   map[common.Address]struct{}
-}
-
-type environmentDiff struct {
-	baseEnvironment *environment
-	header          *types.Header
-	gasPool         *core.GasPool  // available gas used to pack transactions
-	state           *state.StateDB // apply state changes here
-	newProfit       *big.Int
-	newTxs          []*types.Transaction
-	newReceipts     []*types.Receipt
-}
-
-func newEnvironmentDiff(env *environment) *environmentDiff {
-	gasPool := new(core.GasPool).AddGas(env.gasPool.Gas())
-	return &environmentDiff{
-		baseEnvironment: env,
-		header:          types.CopyHeader(env.header),
-		gasPool:         gasPool,
-		state:           env.state.Copy(),
-		newProfit:       new(big.Int),
->>>>>>> 4a2b6dc5
 	}
 )
 
@@ -234,189 +186,6 @@
 	return receipt, statedb, err
 }
 
-<<<<<<< HEAD
-=======
-// commit tx to envDiff
-func (envDiff *environmentDiff) commitTx(tx *types.Transaction, chData chainData) (*types.Receipt, int, error) {
-	var (
-		header   = envDiff.header
-		coinbase = &envDiff.baseEnvironment.coinbase
-		signer   = envDiff.baseEnvironment.signer
-	)
-
-	gasPrice, err := tx.EffectiveGasTip(header.BaseFee)
-	if err != nil {
-		return nil, shiftTx, err
-	}
-
-	envDiff.state.SetTxContext(tx.Hash(), envDiff.baseEnvironment.tcount+len(envDiff.newTxs))
-	receipt, newState, err := applyTransactionWithBlacklist(signer, chData.chainConfig, chData.chain, coinbase,
-		envDiff.gasPool, envDiff.state, header, tx, &header.GasUsed, *chData.chain.GetVMConfig(), chData.blacklist)
-
-	envDiff.state = newState
-	if err != nil {
-		switch {
-		case errors.Is(err, core.ErrGasLimitReached):
-			// Pop the current out-of-gas transaction without shifting in the next from the account
-			from, _ := types.Sender(signer, tx)
-			log.Trace("Gas limit exceeded for current block", "sender", from)
-			return receipt, popTx, err
-
-		case errors.Is(err, core.ErrNonceTooLow):
-			// New head notification data race between the transaction pool and miner, shift
-			from, _ := types.Sender(signer, tx)
-			log.Trace("Skipping transaction with low nonce", "sender", from, "nonce", tx.Nonce())
-			return receipt, shiftTx, err
-
-		case errors.Is(err, core.ErrNonceTooHigh):
-			// Reorg notification data race between the transaction pool and miner, skip account =
-			from, _ := types.Sender(signer, tx)
-			log.Trace("Skipping account with hight nonce", "sender", from, "nonce", tx.Nonce())
-			return receipt, popTx, err
-
-		case errors.Is(err, core.ErrTxTypeNotSupported):
-			// Pop the unsupported transaction without shifting in the next from the account
-			from, _ := types.Sender(signer, tx)
-			log.Trace("Skipping unsupported transaction type", "sender", from, "type", tx.Type())
-			return receipt, popTx, err
-
-		default:
-			// Strange error, discard the transaction and get the next in line (note, the
-			// nonce-too-high clause will prevent us from executing in vain).
-			log.Trace("Transaction failed, account skipped", "hash", tx.Hash(), "err", err)
-			return receipt, shiftTx, err
-		}
-	}
-
-	envDiff.newProfit = envDiff.newProfit.Add(envDiff.newProfit, gasPrice.Mul(gasPrice, big.NewInt(int64(receipt.GasUsed))))
-	envDiff.newTxs = append(envDiff.newTxs, tx)
-	envDiff.newReceipts = append(envDiff.newReceipts, receipt)
-
-	return receipt, shiftTx, nil
-}
-
-// Commit Bundle to env diff
-func (envDiff *environmentDiff) commitBundle(bundle *types.SimulatedBundle, chData chainData, interrupt *int32, algoConf algorithmConfig) error {
-	var (
-		coinbase   = envDiff.baseEnvironment.coinbase
-		tmpEnvDiff = envDiff.copy()
-
-		coinbaseBalanceBefore = tmpEnvDiff.state.GetBalance(coinbase)
-
-		profitBefore = new(big.Int).Set(tmpEnvDiff.newProfit)
-
-		gasUsed uint64
-	)
-
-	for _, tx := range bundle.OriginalBundle.Txs {
-		txHash := tx.Hash()
-		if tmpEnvDiff.header.BaseFee != nil && tx.Type() == types.DynamicFeeTxType {
-			// Sanity check for extremely large numbers
-			if tx.GasFeeCap().BitLen() > 256 {
-				return core.ErrFeeCapVeryHigh
-			}
-			if tx.GasTipCap().BitLen() > 256 {
-				return core.ErrTipVeryHigh
-			}
-			// Ensure gasFeeCap is greater than or equal to gasTipCap.
-			if tx.GasFeeCapIntCmp(tx.GasTipCap()) < 0 {
-				return core.ErrTipAboveFeeCap
-			}
-		}
-
-		if tx.Value().Sign() == -1 {
-			return core.ErrNegativeValue
-		}
-
-		_, err := tx.EffectiveGasTip(envDiff.header.BaseFee)
-		if err != nil {
-			return err
-		}
-
-		_, err = types.Sender(envDiff.baseEnvironment.signer, tx)
-		if err != nil {
-			return err
-		}
-
-		if checkInterrupt(interrupt) {
-			return errInterrupt
-		}
-
-		receipt, _, err := tmpEnvDiff.commitTx(tx, chData)
-
-		if err != nil {
-			isRevertibleTx := bundle.OriginalBundle.RevertingHash(txHash)
-			// if drop enabled, and revertible tx has error on commit, we skip the transaction and continue with next one
-			if algoConf.DropRevertibleTxOnErr && isRevertibleTx {
-				log.Trace("Found error on commit for revertible tx, but discard on err is enabled so skipping.",
-					"tx", txHash, "err", err)
-				continue
-			}
-
-			log.Trace("Bundle tx error", "bundle", bundle.OriginalBundle.Hash, "tx", txHash, "err", err)
-			return err
-		}
-
-		if receipt != nil {
-			if receipt.Status == types.ReceiptStatusFailed && !bundle.OriginalBundle.RevertingHash(txHash) {
-				// if transaction reverted and isn't specified as reverting hash, return error
-				log.Trace("Bundle tx failed", "bundle", bundle.OriginalBundle.Hash, "tx", txHash, "err", err)
-				return errors.New("bundle tx revert")
-			}
-		} else {
-			// NOTE: The expectation is that a receipt is only nil if an error occurred.
-			//  If there is no error but receipt is nil, there is likely a programming error.
-			return errors.New("invalid receipt when no error occurred")
-		}
-
-		gasUsed += receipt.GasUsed
-	}
-	coinbaseBalanceAfter := tmpEnvDiff.state.GetBalance(coinbase)
-	coinbaseBalanceDelta := new(big.Int).Sub(coinbaseBalanceAfter, coinbaseBalanceBefore)
-	tmpEnvDiff.newProfit.Add(profitBefore, coinbaseBalanceDelta)
-
-	bundleProfit := coinbaseBalanceDelta
-
-	gasUsedBigInt := new(big.Int).SetUint64(gasUsed)
-	bundleActualEffGP := bundleProfit.Div(bundleProfit, gasUsedBigInt)
-	bundleSimEffGP := new(big.Int).Set(bundle.MevGasPrice)
-
-	// allow >-1% divergence
-	actualEGP := new(big.Int).Mul(bundleActualEffGP, common.Big100)  // bundle actual effective gas price * 100
-	simulatedEGP := new(big.Int).Mul(bundleSimEffGP, big.NewInt(99)) // bundle simulated effective gas price * 99
-
-	if simulatedEGP.Cmp(actualEGP) > 0 {
-		log.Trace("Bundle underpays after inclusion", "bundle", bundle.OriginalBundle.Hash)
-		return &lowProfitError{
-			ExpectedEffectiveGasPrice: bundleSimEffGP,
-			ActualEffectiveGasPrice:   bundleActualEffGP,
-		}
-	}
-
-	if algoConf.EnforceProfit {
-		// if profit is enforced between simulation and actual commit, only allow ProfitThresholdPercent divergence
-		simulatedBundleProfit := new(big.Int).Set(bundle.TotalEth)
-		actualBundleProfit := new(big.Int).Mul(bundleActualEffGP, gasUsedBigInt)
-
-		// We want to make simulated profit smaller to allow for some leeway in cases where the actual profit is
-		// lower due to transaction ordering
-		simulatedProfitMultiple := common.PercentOf(simulatedBundleProfit, algoConf.ProfitThresholdPercent)
-		actualProfitMultiple := new(big.Int).Mul(actualBundleProfit, common.Big100)
-
-		if simulatedProfitMultiple.Cmp(actualProfitMultiple) > 0 {
-			log.Trace("Lower bundle profit found after inclusion", "bundle", bundle.OriginalBundle.Hash)
-			return &lowProfitError{
-				ExpectedProfit: simulatedBundleProfit,
-				ActualProfit:   actualBundleProfit,
-			}
-		}
-	}
-
-	*envDiff = *tmpEnvDiff
-	return nil
-}
-
->>>>>>> 4a2b6dc5
 func estimatePayoutTxGas(env *environment, sender, receiver common.Address, prv *ecdsa.PrivateKey, chData chainData) (uint64, bool, error) {
 	if codeHash := env.state.GetCodeHash(receiver); codeHash == (common.Hash{}) || codeHash == emptyCodeHash {
 		return params.TxGas, true, nil
@@ -530,7 +299,6 @@
 	return nil, err
 }
 
-<<<<<<< HEAD
 // BuildMultiTxSnapBlock attempts to build a block with input orders using state.MultiTxSnapshot. If a failure occurs attempting to commit a given order,
 // it reverts to previous state and the next order is attempted.
 func BuildMultiTxSnapBlock(
@@ -545,81 +313,6 @@
 		orderFailed      bool
 		buildBlockErrors []error
 	)
-=======
-func (envDiff *environmentDiff) commitPayoutTx(amount *big.Int, sender, receiver common.Address, gas uint64, prv *ecdsa.PrivateKey, chData chainData) (*types.Receipt, error) {
-	senderBalance := envDiff.state.GetBalance(sender)
-
-	if gas < params.TxGas {
-		return nil, errors.New("not enough gas for intrinsic gas cost")
-	}
-
-	requiredBalance := new(big.Int).Mul(envDiff.header.BaseFee, new(big.Int).SetUint64(gas))
-	requiredBalance = requiredBalance.Add(requiredBalance, amount)
-	if requiredBalance.Cmp(senderBalance) > 0 {
-		return nil, errors.New("not enough balance")
-	}
-
-	signer := envDiff.baseEnvironment.signer
-	tx, err := types.SignNewTx(prv, signer, &types.DynamicFeeTx{
-		ChainID:   chData.chainConfig.ChainID,
-		Nonce:     envDiff.state.GetNonce(sender),
-		GasTipCap: new(big.Int),
-		GasFeeCap: envDiff.header.BaseFee,
-		Gas:       gas,
-		To:        &receiver,
-		Value:     amount,
-	})
-	if err != nil {
-		return nil, err
-	}
-
-	txSender, err := types.Sender(signer, tx)
-	if err != nil {
-		return nil, err
-	}
-	if txSender != sender {
-		return nil, errors.New("incorrect sender private key")
-	}
-
-	receipt, _, err := envDiff.commitTx(tx, chData)
-	if err != nil {
-		return nil, err
-	}
-
-	return receipt, nil
-}
-
-func (envDiff *environmentDiff) commitSBundle(b *types.SimSBundle, chData chainData, interrupt *int32, key *ecdsa.PrivateKey, algoConf algorithmConfig) error {
-	if key == nil {
-		return errors.New("no private key provided")
-	}
-
-	tmpEnvDiff := envDiff.copy()
-
-	coinbaseBefore := tmpEnvDiff.state.GetBalance(tmpEnvDiff.header.Coinbase)
-	gasBefore := tmpEnvDiff.gasPool.Gas()
-
-	if err := tmpEnvDiff.commitSBundleInner(b.Bundle, chData, interrupt, key, algoConf); err != nil {
-		return err
-	}
-
-	coinbaseAfter := tmpEnvDiff.state.GetBalance(tmpEnvDiff.header.Coinbase)
-	gasAfter := tmpEnvDiff.gasPool.Gas()
-
-	coinbaseDelta := new(big.Int).Sub(coinbaseAfter, coinbaseBefore)
-	gasDelta := new(big.Int).SetUint64(gasBefore - gasAfter)
-
-	if coinbaseDelta.Cmp(common.Big0) < 0 {
-		return errors.New("coinbase balance decreased")
-	}
-
-	gotEGP := new(big.Int).Div(coinbaseDelta, gasDelta)
-	simEGP := new(big.Int).Set(b.MevGasPrice)
-
-	// allow > 1% difference
-	actualEGP := new(big.Int).Mul(gotEGP, big.NewInt(101))
-	simulatedEGP := new(big.Int).Mul(simEGP, common.Big100)
->>>>>>> 4a2b6dc5
 
 	for {
 		order := orders.Peek()
@@ -627,34 +320,14 @@
 			break
 		}
 
-<<<<<<< HEAD
 		orderFailed = false
 		changes, err := newEnvChanges(inputEnvironment)
 		// if changes cannot be instantiated, return early
 		if err != nil {
 			log.Error("Failed to create changes", "err", err)
 			return nil, nil, err
-=======
-	if algoConf.EnforceProfit {
-		// if profit is enforced between simulation and actual commit, only allow ProfitThresholdPercent divergence
-		simulatedSbundleProfit := new(big.Int).Set(b.Profit)
-		actualSbundleProfit := new(big.Int).Set(coinbaseDelta)
-
-		// We want to make simulated profit smaller to allow for some leeway in cases where the actual profit is
-		// lower due to transaction ordering
-		simulatedProfitMultiple := common.PercentOf(simulatedSbundleProfit, algoConf.ProfitThresholdPercent)
-		actualProfitMultiple := new(big.Int).Mul(actualSbundleProfit, common.Big100)
-
-		if simulatedProfitMultiple.Cmp(actualProfitMultiple) > 0 {
-			log.Trace("Lower sbundle profit found after inclusion", "sbundle", b.Bundle.Hash())
-			return &lowProfitError{
-				ExpectedProfit: simulatedSbundleProfit,
-				ActualProfit:   actualSbundleProfit,
-			}
->>>>>>> 4a2b6dc5
-		}
-
-<<<<<<< HEAD
+		}
+
 		if tx := order.Tx(); tx != nil {
 			_, skip, err := changes.commitTx(tx, chData)
 			switch skip {
@@ -667,50 +340,6 @@
 			if err != nil {
 				buildBlockErrors = append(buildBlockErrors, fmt.Errorf("failed to commit tx: %w", err))
 				orderFailed = true
-=======
-func (envDiff *environmentDiff) commitSBundleInner(
-	b *types.SBundle, chData chainData, interrupt *int32, key *ecdsa.PrivateKey, algoConf algorithmConfig,
-) error {
-	// check inclusion
-	minBlock := b.Inclusion.BlockNumber
-	maxBlock := b.Inclusion.MaxBlockNumber
-	if current := envDiff.header.Number.Uint64(); current < minBlock || current > maxBlock {
-		return fmt.Errorf("bundle inclusion block number out of range: %d <= %d <= %d", minBlock, current, maxBlock)
-	}
-
-	// extract constraints into convenient format
-	refundIdx := make([]bool, len(b.Body))
-	refundPercents := make([]int, len(b.Body))
-	for _, el := range b.Validity.Refund {
-		refundIdx[el.BodyIdx] = true
-		refundPercents[el.BodyIdx] = el.Percent
-	}
-
-	var (
-		totalProfit      *big.Int = new(big.Int)
-		refundableProfit *big.Int = new(big.Int)
-
-		coinbaseDelta  = new(big.Int)
-		coinbaseBefore *big.Int
-	)
-	// insert body and check it
-	for i, el := range b.Body {
-		coinbaseDelta.Set(common.Big0)
-		coinbaseBefore = envDiff.state.GetBalance(envDiff.header.Coinbase)
-
-		if el.Tx != nil {
-			receipt, _, err := envDiff.commitTx(el.Tx, chData)
-
-			if err != nil {
-				// if drop enabled, and revertible tx has error on commit,
-				// we skip the transaction and continue with next one
-				if algoConf.DropRevertibleTxOnErr && el.CanRevert {
-					log.Trace("Found error on commit for revertible tx, but discard on err is enabled so skipping.",
-						"tx", el.Tx.Hash(), "err", err)
-					continue
-				}
-				return err
->>>>>>> 4a2b6dc5
 			}
 		} else if bundle := order.Bundle(); bundle != nil {
 			err = changes.commitBundle(bundle, chData)
@@ -728,11 +357,6 @@
 				Bundle:  sbundle.Bundle,
 				Success: err == nil,
 			}
-<<<<<<< HEAD
-=======
-		} else if el.Bundle != nil {
-			err := envDiff.commitSBundleInner(el.Bundle, chData, interrupt, key, algoConf)
->>>>>>> 4a2b6dc5
 			if err != nil {
 				log.Trace("Could not apply sbundle", "bundle", sbundle.Bundle.Hash(), "err", err)
 
