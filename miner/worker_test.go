--- conflicted
+++ resolved
@@ -17,10 +17,7 @@
 package miner
 
 import (
-<<<<<<< HEAD
 	"crypto/ecdsa"
-=======
->>>>>>> bed84606
 	"math/big"
 	mrnd "math/rand"
 	"sync/atomic"
@@ -152,28 +149,17 @@
 	txpool, _ := txpool.New(new(big.Int).SetUint64(testTxPoolConfig.PriceLimit), chain, []txpool.SubPool{pool})
 
 	return &testWorkerBackend{
-<<<<<<< HEAD
-		db:         db,
-		chain:      chain,
-		txPool:     txpool,
-		genesis:    gspec,
-=======
 		db:      db,
 		chain:   chain,
 		txPool:  txpool,
 		genesis: gspec,
->>>>>>> bed84606
 	}
 }
 
 func (b *testWorkerBackend) BlockChain() *core.BlockChain { return b.chain }
 func (b *testWorkerBackend) TxPool() *txpool.TxPool       { return b.txPool }
 
-<<<<<<< HEAD
 func (b *testWorkerBackend) newRandomTx(creation bool, to common.Address, amt int64, key *ecdsa.PrivateKey, additionalGasLimit uint64, gasPrice *big.Int) *types.Transaction {
-=======
-func (b *testWorkerBackend) newRandomTx(creation bool) *types.Transaction {
->>>>>>> bed84606
 	var tx *types.Transaction
 	if creation {
 		tx, _ = types.SignTx(types.NewContractCreation(b.txPool.Nonce(crypto.PubkeyToAddress(key.PublicKey)), big.NewInt(0), testGas, gasPrice, common.FromHex(testCode)), types.HomesteadSigner{}, key)
@@ -185,7 +171,6 @@
 
 func newTestWorker(t *testing.T, chainConfig *params.ChainConfig, engine consensus.Engine, db ethdb.Database, blocks int) (*worker, *testWorkerBackend) {
 	backend := newTestWorkerBackend(t, chainConfig, engine, db, blocks)
-<<<<<<< HEAD
 	backend.txPool.Add(pendingTxs, true, false, false)
 	w := newWorker(testConfig, chainConfig, engine, backend, new(event.TypeMux), nil, false, &flashbotsData{
 		isFlashbots: testConfig.AlgoType != ALGO_MEV_GETH,
@@ -200,14 +185,6 @@
 	return w, backend
 }
 
-=======
-	backend.txPool.Add(pendingTxs, true, false)
-	w := newWorker(testConfig, chainConfig, engine, backend, new(event.TypeMux), nil, false)
-	w.setEtherbase(testBankAddress)
-	return w, backend
-}
-
->>>>>>> bed84606
 func TestGenerateAndImportBlock(t *testing.T) {
 	var (
 		db     = rawdb.NewMemoryDatabase()
@@ -236,13 +213,8 @@
 	w.start()
 
 	for i := 0; i < 5; i++ {
-<<<<<<< HEAD
 		b.txPool.Add([]*txpool.Transaction{{Tx: b.newRandomTx(true, testUserAddress, 0, testBankKey, 0, big.NewInt(10*params.InitialBaseFee))}}, true, false, false)
 		b.txPool.Add([]*txpool.Transaction{{Tx: b.newRandomTx(false, testUserAddress, 1000, testBankKey, 0, big.NewInt(10*params.InitialBaseFee))}}, true, false, false)
-=======
-		b.txPool.Add([]*txpool.Transaction{{Tx: b.newRandomTx(true)}}, true, false)
-		b.txPool.Add([]*txpool.Transaction{{Tx: b.newRandomTx(false)}}, true, false)
->>>>>>> bed84606
 
 		select {
 		case ev := <-sub.Chan():
