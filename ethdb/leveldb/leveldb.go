// Copyright 2018 The go-ethereum Authors
// This file is part of the go-ethereum library.
//
// The go-ethereum library is free software: you can redistribute it and/or modify
// it under the terms of the GNU Lesser General Public License as published by
// the Free Software Foundation, either version 3 of the License, or
// (at your option) any later version.
//
// The go-ethereum library is distributed in the hope that it will be useful,
// but WITHOUT ANY WARRANTY; without even the implied warranty of
// MERCHANTABILITY or FITNESS FOR A PARTICULAR PURPOSE. See the
// GNU Lesser General Public License for more details.
//
// You should have received a copy of the GNU Lesser General Public License
// along with the go-ethereum library. If not, see <http://www.gnu.org/licenses/>.

//go:build !js
// +build !js

// Package leveldb implements the key-value database layer based on LevelDB.
package leveldb

import (
	"fmt"
	"sync"
	"time"

	"github.com/ethereum/go-ethereum/common"
	"github.com/ethereum/go-ethereum/ethdb"
	"github.com/ethereum/go-ethereum/log"
	"github.com/ethereum/go-ethereum/metrics"
	"github.com/syndtr/goleveldb/leveldb"
	"github.com/syndtr/goleveldb/leveldb/errors"
	"github.com/syndtr/goleveldb/leveldb/filter"
	"github.com/syndtr/goleveldb/leveldb/opt"
	"github.com/syndtr/goleveldb/leveldb/util"
)

const (
	// degradationWarnInterval specifies how often warning should be printed if the
	// leveldb database cannot keep up with requested writes.
	degradationWarnInterval = time.Minute

	// minCache is the minimum amount of memory in megabytes to allocate to leveldb
	// read and write caching, split half and half.
	minCache = 16

	// minHandles is the minimum number of files handles to allocate to the open
	// database files.
	minHandles = 16

	// metricsGatheringInterval specifies the interval to retrieve leveldb database
	// compaction, io and pause stats to report to the user.
	metricsGatheringInterval = 3 * time.Second
)

// Database is a persistent key-value store. Apart from basic data storage
// functionality it also supports batch writes and iterating over the keyspace in
// binary-alphabetical order.
type Database struct {
	fn string      // filename for reporting
	db *leveldb.DB // LevelDB instance

	compTimeMeter       metrics.Meter // Meter for measuring the total time spent in database compaction
	compReadMeter       metrics.Meter // Meter for measuring the data read during compaction
	compWriteMeter      metrics.Meter // Meter for measuring the data written during compaction
	writeDelayNMeter    metrics.Meter // Meter for measuring the write delay number due to database compaction
	writeDelayMeter     metrics.Meter // Meter for measuring the write delay duration due to database compaction
	diskSizeGauge       metrics.Gauge // Gauge for tracking the size of all the levels in the database
	diskReadMeter       metrics.Meter // Meter for measuring the effective amount of data read
	diskWriteMeter      metrics.Meter // Meter for measuring the effective amount of data written
	memCompGauge        metrics.Gauge // Gauge for tracking the number of memory compaction
	level0CompGauge     metrics.Gauge // Gauge for tracking the number of table compaction in level0
	nonlevel0CompGauge  metrics.Gauge // Gauge for tracking the number of table compaction in non0 level
	seekCompGauge       metrics.Gauge // Gauge for tracking the number of table compaction caused by read opt
	manualMemAllocGauge metrics.Gauge // Gauge to track the amount of memory that has been manually allocated (not a part of runtime/GC)

<<<<<<< HEAD
	levelsGauge [7]metrics.Gauge // Gauge for tracking the number of tables in levels
=======
	levelsGauge []metrics.Gauge // Gauge for tracking the number of tables in levels
>>>>>>> bed84606

	quitLock sync.Mutex      // Mutex protecting the quit channel access
	quitChan chan chan error // Quit channel to stop the metrics collection before closing the database

	log log.Logger // Contextual logger tracking the database path
}

// New returns a wrapped LevelDB object. The namespace is the prefix that the
// metrics reporting should use for surfacing internal stats.
func New(file string, cache int, handles int, namespace string, readonly bool) (*Database, error) {
	return NewCustom(file, namespace, func(options *opt.Options) {
		// Ensure we have some minimal caching and file guarantees
		if cache < minCache {
			cache = minCache
		}
		if handles < minHandles {
			handles = minHandles
		}
		// Set default options
		options.OpenFilesCacheCapacity = handles
		options.BlockCacheCapacity = cache / 2 * opt.MiB
		options.WriteBuffer = cache / 4 * opt.MiB // Two of these are used internally
		if readonly {
			options.ReadOnly = true
		}
	})
}

// NewCustom returns a wrapped LevelDB object. The namespace is the prefix that the
// metrics reporting should use for surfacing internal stats.
// The customize function allows the caller to modify the leveldb options.
func NewCustom(file string, namespace string, customize func(options *opt.Options)) (*Database, error) {
	options := configureOptions(customize)
	logger := log.New("database", file)
	usedCache := options.GetBlockCacheCapacity() + options.GetWriteBuffer()*2
	logCtx := []interface{}{"cache", common.StorageSize(usedCache), "handles", options.GetOpenFilesCacheCapacity()}
	if options.ReadOnly {
		logCtx = append(logCtx, "readonly", "true")
	}
	logger.Info("Allocated cache and file handles", logCtx...)

	// Open the db and recover any potential corruptions
	db, err := leveldb.OpenFile(file, options)
	if _, corrupted := err.(*errors.ErrCorrupted); corrupted {
		db, err = leveldb.RecoverFile(file, nil)
	}
	if err != nil {
		return nil, err
	}
	// Assemble the wrapper with all the registered metrics
	ldb := &Database{
		fn:       file,
		db:       db,
		log:      logger,
		quitChan: make(chan chan error),
	}
	ldb.compTimeMeter = metrics.NewRegisteredMeter(namespace+"compact/time", nil)
	ldb.compReadMeter = metrics.NewRegisteredMeter(namespace+"compact/input", nil)
	ldb.compWriteMeter = metrics.NewRegisteredMeter(namespace+"compact/output", nil)
	ldb.diskSizeGauge = metrics.NewRegisteredGauge(namespace+"disk/size", nil)
	ldb.diskReadMeter = metrics.NewRegisteredMeter(namespace+"disk/read", nil)
	ldb.diskWriteMeter = metrics.NewRegisteredMeter(namespace+"disk/write", nil)
	ldb.writeDelayMeter = metrics.NewRegisteredMeter(namespace+"compact/writedelay/duration", nil)
	ldb.writeDelayNMeter = metrics.NewRegisteredMeter(namespace+"compact/writedelay/counter", nil)
	ldb.memCompGauge = metrics.NewRegisteredGauge(namespace+"compact/memory", nil)
	ldb.level0CompGauge = metrics.NewRegisteredGauge(namespace+"compact/level0", nil)
	ldb.nonlevel0CompGauge = metrics.NewRegisteredGauge(namespace+"compact/nonlevel0", nil)
	ldb.seekCompGauge = metrics.NewRegisteredGauge(namespace+"compact/seek", nil)
	ldb.manualMemAllocGauge = metrics.NewRegisteredGauge(namespace+"memory/manualalloc", nil)

	// leveldb has only up to 7 levels
	for i := range ldb.levelsGauge {
		ldb.levelsGauge[i] = metrics.NewRegisteredGauge(namespace+fmt.Sprintf("tables/level%v", i), nil)
	}

	// Start up the metrics gathering and return
	go ldb.meter(metricsGatheringInterval, namespace)
	return ldb, nil
}

// configureOptions sets some default options, then runs the provided setter.
func configureOptions(customizeFn func(*opt.Options)) *opt.Options {
	// Set default options
	options := &opt.Options{
		Filter:                 filter.NewBloomFilter(10),
		DisableSeeksCompaction: true,
	}
	// Allow caller to make custom modifications to the options
	if customizeFn != nil {
		customizeFn(options)
	}
	return options
}

// Close stops the metrics collection, flushes any pending data to disk and closes
// all io accesses to the underlying key-value store.
func (db *Database) Close() error {
	db.quitLock.Lock()
	defer db.quitLock.Unlock()

	if db.quitChan != nil {
		errc := make(chan error)
		db.quitChan <- errc
		if err := <-errc; err != nil {
			db.log.Error("Metrics collection failed", "err", err)
		}
		db.quitChan = nil
	}
	return db.db.Close()
}

// Has retrieves if a key is present in the key-value store.
func (db *Database) Has(key []byte) (bool, error) {
	return db.db.Has(key, nil)
}

// Get retrieves the given key if it's present in the key-value store.
func (db *Database) Get(key []byte) ([]byte, error) {
	dat, err := db.db.Get(key, nil)
	if err != nil {
		return nil, err
	}
	return dat, nil
}

// Put inserts the given value into the key-value store.
func (db *Database) Put(key []byte, value []byte) error {
	return db.db.Put(key, value, nil)
}

// Delete removes the key from the key-value store.
func (db *Database) Delete(key []byte) error {
	return db.db.Delete(key, nil)
}

// NewBatch creates a write-only key-value store that buffers changes to its host
// database until a final write is called.
func (db *Database) NewBatch() ethdb.Batch {
	return &batch{
		db: db.db,
		b:  new(leveldb.Batch),
	}
}

// NewBatchWithSize creates a write-only database batch with pre-allocated buffer.
func (db *Database) NewBatchWithSize(size int) ethdb.Batch {
	return &batch{
		db: db.db,
		b:  leveldb.MakeBatch(size),
	}
}

// NewIterator creates a binary-alphabetical iterator over a subset
// of database content with a particular key prefix, starting at a particular
// initial key (or after, if it does not exist).
func (db *Database) NewIterator(prefix []byte, start []byte) ethdb.Iterator {
	return db.db.NewIterator(bytesPrefixRange(prefix, start), nil)
}

// NewSnapshot creates a database snapshot based on the current state.
// The created snapshot will not be affected by all following mutations
// happened on the database.
// Note don't forget to release the snapshot once it's used up, otherwise
// the stale data will never be cleaned up by the underlying compactor.
func (db *Database) NewSnapshot() (ethdb.Snapshot, error) {
	snap, err := db.db.GetSnapshot()
	if err != nil {
		return nil, err
	}
	return &snapshot{db: snap}, nil
}

// Stat returns a particular internal stat of the database.
func (db *Database) Stat(property string) (string, error) {
	return db.db.GetProperty(property)
}

// Compact flattens the underlying data store for the given key range. In essence,
// deleted and overwritten versions are discarded, and the data is rearranged to
// reduce the cost of operations needed to access them.
//
// A nil start is treated as a key before all keys in the data store; a nil limit
// is treated as a key after all keys in the data store. If both is nil then it
// will compact entire data store.
func (db *Database) Compact(start []byte, limit []byte) error {
	return db.db.CompactRange(util.Range{Start: start, Limit: limit})
}

// Path returns the path to the database directory.
func (db *Database) Path() string {
	return db.fn
}

// meter periodically retrieves internal leveldb counters and reports them to
// the metrics subsystem.
<<<<<<< HEAD
func (db *Database) meter(refresh time.Duration) {
=======
func (db *Database) meter(refresh time.Duration, namespace string) {
>>>>>>> bed84606
	// Create the counters to store current and previous compaction values
	compactions := make([][]int64, 2)
	for i := 0; i < 2; i++ {
		compactions[i] = make([]int64, 4)
	}
	// Create storages for states and warning log tracer.
	var (
		errc chan error
		merr error

		stats           leveldb.DBStats
		iostats         [2]int64
		delaystats      [2]int64
		lastWritePaused time.Time
	)
	timer := time.NewTimer(refresh)
	defer timer.Stop()

	// Iterate ad infinitum and collect the stats
	for i := 1; errc == nil && merr == nil; i++ {
		// Retrieve the database stats
		// Stats method resets buffers inside therefore it's okay to just pass the struct.
		err := db.db.Stats(&stats)
		if err != nil {
			db.log.Error("Failed to read database stats", "err", err)
			merr = err
			continue
		}
		// Iterate over all the leveldbTable rows, and accumulate the entries
		for j := 0; j < len(compactions[i%2]); j++ {
			compactions[i%2][j] = 0
		}
		compactions[i%2][0] = stats.LevelSizes.Sum()
		for _, t := range stats.LevelDurations {
			compactions[i%2][1] += t.Nanoseconds()
		}
		compactions[i%2][2] = stats.LevelRead.Sum()
		compactions[i%2][3] = stats.LevelWrite.Sum()
		// Update all the requested meters
		if db.diskSizeGauge != nil {
			db.diskSizeGauge.Update(compactions[i%2][0])
		}
		if db.compTimeMeter != nil {
			db.compTimeMeter.Mark(compactions[i%2][1] - compactions[(i-1)%2][1])
		}
		if db.compReadMeter != nil {
			db.compReadMeter.Mark(compactions[i%2][2] - compactions[(i-1)%2][2])
		}
		if db.compWriteMeter != nil {
			db.compWriteMeter.Mark(compactions[i%2][3] - compactions[(i-1)%2][3])
		}
		var (
			delayN   = int64(stats.WriteDelayCount)
			duration = stats.WriteDelayDuration
			paused   = stats.WritePaused
		)
		if db.writeDelayNMeter != nil {
			db.writeDelayNMeter.Mark(delayN - delaystats[0])
		}
		if db.writeDelayMeter != nil {
			db.writeDelayMeter.Mark(duration.Nanoseconds() - delaystats[1])
		}
		// If a warning that db is performing compaction has been displayed, any subsequent
		// warnings will be withheld for one minute not to overwhelm the user.
		if paused && delayN-delaystats[0] == 0 && duration.Nanoseconds()-delaystats[1] == 0 &&
			time.Now().After(lastWritePaused.Add(degradationWarnInterval)) {
			db.log.Warn("Database compacting, degraded performance")
			lastWritePaused = time.Now()
		}
		delaystats[0], delaystats[1] = delayN, duration.Nanoseconds()

		var (
			nRead  = int64(stats.IORead)
			nWrite = int64(stats.IOWrite)
		)
		if db.diskReadMeter != nil {
			db.diskReadMeter.Mark(nRead - iostats[0])
		}
		if db.diskWriteMeter != nil {
			db.diskWriteMeter.Mark(nWrite - iostats[1])
		}
		iostats[0], iostats[1] = nRead, nWrite

		db.memCompGauge.Update(int64(stats.MemComp))
		db.level0CompGauge.Update(int64(stats.Level0Comp))
		db.nonlevel0CompGauge.Update(int64(stats.NonLevel0Comp))
		db.seekCompGauge.Update(int64(stats.SeekComp))

<<<<<<< HEAD
		// update tables amount
		for i, tables := range stats.LevelTablesCounts {
=======
		for i, tables := range stats.LevelTablesCounts {
			// Append metrics for additional layers
			if i >= len(db.levelsGauge) {
				db.levelsGauge = append(db.levelsGauge, metrics.NewRegisteredGauge(namespace+fmt.Sprintf("tables/level%v", i), nil))
			}
>>>>>>> bed84606
			db.levelsGauge[i].Update(int64(tables))
		}

		// Sleep a bit, then repeat the stats collection
		select {
		case errc = <-db.quitChan:
			// Quit requesting, stop hammering the database
		case <-timer.C:
			timer.Reset(refresh)
			// Timeout, gather a new set of stats
		}
	}

	if errc == nil {
		errc = <-db.quitChan
	}
	errc <- merr
}

// batch is a write-only leveldb batch that commits changes to its host database
// when Write is called. A batch cannot be used concurrently.
type batch struct {
	db   *leveldb.DB
	b    *leveldb.Batch
	size int
}

// Put inserts the given value into the batch for later committing.
func (b *batch) Put(key, value []byte) error {
	b.b.Put(key, value)
	b.size += len(key) + len(value)
	return nil
}

// Delete inserts the a key removal into the batch for later committing.
func (b *batch) Delete(key []byte) error {
	b.b.Delete(key)
	b.size += len(key)
	return nil
}

// ValueSize retrieves the amount of data queued up for writing.
func (b *batch) ValueSize() int {
	return b.size
}

// Write flushes any accumulated data to disk.
func (b *batch) Write() error {
	return b.db.Write(b.b, nil)
}

// Reset resets the batch for reuse.
func (b *batch) Reset() {
	b.b.Reset()
	b.size = 0
}

// Replay replays the batch contents.
func (b *batch) Replay(w ethdb.KeyValueWriter) error {
	return b.b.Replay(&replayer{writer: w})
}

// replayer is a small wrapper to implement the correct replay methods.
type replayer struct {
	writer  ethdb.KeyValueWriter
	failure error
}

// Put inserts the given value into the key-value data store.
func (r *replayer) Put(key, value []byte) {
	// If the replay already failed, stop executing ops
	if r.failure != nil {
		return
	}
	r.failure = r.writer.Put(key, value)
}

// Delete removes the key from the key-value data store.
func (r *replayer) Delete(key []byte) {
	// If the replay already failed, stop executing ops
	if r.failure != nil {
		return
	}
	r.failure = r.writer.Delete(key)
}

// bytesPrefixRange returns key range that satisfy
// - the given prefix, and
// - the given seek position
func bytesPrefixRange(prefix, start []byte) *util.Range {
	r := util.BytesPrefix(prefix)
	r.Start = append(r.Start, start...)
	return r
}

// snapshot wraps a leveldb snapshot for implementing the Snapshot interface.
type snapshot struct {
	db *leveldb.Snapshot
}

// Has retrieves if a key is present in the snapshot backing by a key-value
// data store.
func (snap *snapshot) Has(key []byte) (bool, error) {
	return snap.db.Has(key, nil)
}

// Get retrieves the given key if it's present in the snapshot backing by
// key-value data store.
func (snap *snapshot) Get(key []byte) ([]byte, error) {
	return snap.db.Get(key, nil)
}

// Release releases associated resources. Release should always succeed and can
// be called multiple times without causing error.
func (snap *snapshot) Release() {
	snap.db.Release()
}<|MERGE_RESOLUTION|>--- conflicted
+++ resolved
@@ -75,11 +75,7 @@
 	seekCompGauge       metrics.Gauge // Gauge for tracking the number of table compaction caused by read opt
 	manualMemAllocGauge metrics.Gauge // Gauge to track the amount of memory that has been manually allocated (not a part of runtime/GC)
 
-<<<<<<< HEAD
-	levelsGauge [7]metrics.Gauge // Gauge for tracking the number of tables in levels
-=======
 	levelsGauge []metrics.Gauge // Gauge for tracking the number of tables in levels
->>>>>>> bed84606
 
 	quitLock sync.Mutex      // Mutex protecting the quit channel access
 	quitChan chan chan error // Quit channel to stop the metrics collection before closing the database
@@ -275,11 +271,7 @@
 
 // meter periodically retrieves internal leveldb counters and reports them to
 // the metrics subsystem.
-<<<<<<< HEAD
-func (db *Database) meter(refresh time.Duration) {
-=======
 func (db *Database) meter(refresh time.Duration, namespace string) {
->>>>>>> bed84606
 	// Create the counters to store current and previous compaction values
 	compactions := make([][]int64, 2)
 	for i := 0; i < 2; i++ {
@@ -368,16 +360,11 @@
 		db.nonlevel0CompGauge.Update(int64(stats.NonLevel0Comp))
 		db.seekCompGauge.Update(int64(stats.SeekComp))
 
-<<<<<<< HEAD
-		// update tables amount
-		for i, tables := range stats.LevelTablesCounts {
-=======
 		for i, tables := range stats.LevelTablesCounts {
 			// Append metrics for additional layers
 			if i >= len(db.levelsGauge) {
 				db.levelsGauge = append(db.levelsGauge, metrics.NewRegisteredGauge(namespace+fmt.Sprintf("tables/level%v", i), nil))
 			}
->>>>>>> bed84606
 			db.levelsGauge[i].Update(int64(tables))
 		}
 
