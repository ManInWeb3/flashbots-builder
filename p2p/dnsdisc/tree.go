--- conflicted
+++ resolved
@@ -214,13 +214,8 @@
 }
 
 func sortByID(nodes []*enode.Node) []*enode.Node {
-<<<<<<< HEAD
-	slices.SortFunc(nodes, func(a, b *enode.Node) bool {
-		return bytes.Compare(a.ID().Bytes(), b.ID().Bytes()) < 0
-=======
 	slices.SortFunc(nodes, func(a, b *enode.Node) int {
 		return bytes.Compare(a.ID().Bytes(), b.ID().Bytes())
->>>>>>> bed84606
 	})
 	return nodes
 }
