// Copyright 2015 The go-ethereum Authors
// This file is part of the go-ethereum library.
//
// The go-ethereum library is free software: you can redistribute it and/or modify
// it under the terms of the GNU Lesser General Public License as published by
// the Free Software Foundation, either version 3 of the License, or
// (at your option) any later version.
//
// The go-ethereum library is distributed in the hope that it will be useful,
// but WITHOUT ANY WARRANTY; without even the implied warranty of
// MERCHANTABILITY or FITNESS FOR A PARTICULAR PURPOSE. See the
// GNU Lesser General Public License for more details.
//
// You should have received a copy of the GNU Lesser General Public License
// along with the go-ethereum library. If not, see <http://www.gnu.org/licenses/>.

package eth

import (
	"errors"
	"math/big"
	"time"

	"github.com/ethereum/go-ethereum/common"
	"github.com/ethereum/go-ethereum/core/rawdb"
	"github.com/ethereum/go-ethereum/eth/downloader"
	"github.com/ethereum/go-ethereum/eth/protocols/eth"
	"github.com/ethereum/go-ethereum/log"
)

const (
	forceSyncCycle      = 10 * time.Second // Time interval to force syncs, even if few peers are available
	defaultMinSyncPeers = 5                // Amount of peers desired to start syncing
)

// syncTransactions starts sending all currently pending transactions to the given peer.
func (h *handler) syncTransactions(p *eth.Peer) {
	var hashes []common.Hash
	for _, batch := range h.txpool.Pending(false) {
		for _, tx := range batch {
<<<<<<< HEAD
			// don't share any transactions marked as private
			if !h.txpool.IsPrivateTxHash(tx.Tx.Tx.Hash()) {
				hashes = append(hashes, tx.Hash)
			}
=======
			hashes = append(hashes, tx.Hash)
>>>>>>> bed84606
		}
	}
	if len(hashes) == 0 {
		return
	}
	p.AsyncSendPooledTransactionHashes(hashes)
}

// chainSyncer coordinates blockchain sync components.
type chainSyncer struct {
	handler     *handler
	force       *time.Timer
	forced      bool // true when force timer fired
	warned      time.Time
	peerEventCh chan struct{}
	doneCh      chan error // non-nil when sync is running
}

// chainSyncOp is a scheduled sync operation.
type chainSyncOp struct {
	mode downloader.SyncMode
	peer *eth.Peer
	td   *big.Int
	head common.Hash
}

// newChainSyncer creates a chainSyncer.
func newChainSyncer(handler *handler) *chainSyncer {
	return &chainSyncer{
		handler:     handler,
		peerEventCh: make(chan struct{}),
	}
}

// handlePeerEvent notifies the syncer about a change in the peer set.
// This is called for new peers and every time a peer announces a new
// chain head.
func (cs *chainSyncer) handlePeerEvent() bool {
	select {
	case cs.peerEventCh <- struct{}{}:
		return true
	case <-cs.handler.quitSync:
		return false
	}
}

// loop runs in its own goroutine and launches the sync when necessary.
func (cs *chainSyncer) loop() {
	defer cs.handler.wg.Done()

	cs.handler.blockFetcher.Start()
	cs.handler.txFetcher.Start()
	defer cs.handler.blockFetcher.Stop()
	defer cs.handler.txFetcher.Stop()
	defer cs.handler.downloader.Terminate()

	// The force timer lowers the peer count threshold down to one when it fires.
	// This ensures we'll always start sync even if there aren't enough peers.
	cs.force = time.NewTimer(forceSyncCycle)
	defer cs.force.Stop()

	for {
		if op := cs.nextSyncOp(); op != nil {
			cs.startSync(op)
		}
		select {
		case <-cs.peerEventCh:
			// Peer information changed, recheck.
		case err := <-cs.doneCh:
			cs.doneCh = nil
			cs.force.Reset(forceSyncCycle)
			cs.forced = false

			// If we've reached the merge transition but no beacon client is available, or
			// it has not yet switched us over, keep warning the user that their infra is
			// potentially flaky.
			if errors.Is(err, downloader.ErrMergeTransition) && time.Since(cs.warned) > 10*time.Second {
				log.Warn("Local chain is post-merge, waiting for beacon client sync switch-over...")
				cs.warned = time.Now()
			}
		case <-cs.force.C:
			cs.forced = true

		case <-cs.handler.quitSync:
			// Disable all insertion on the blockchain. This needs to happen before
			// terminating the downloader because the downloader waits for blockchain
			// inserts, and these can take a long time to finish.
			cs.handler.chain.StopInsert()
			cs.handler.downloader.Terminate()
			if cs.doneCh != nil {
				<-cs.doneCh
			}
			return
		}
	}
}

// nextSyncOp determines whether sync is required at this time.
func (cs *chainSyncer) nextSyncOp() *chainSyncOp {
	if cs.doneCh != nil {
		return nil // Sync already running
	}
	// If a beacon client once took over control, disable the entire legacy sync
	// path from here on end. Note, there is a slight "race" between reaching TTD
	// and the beacon client taking over. The downloader will enforce that nothing
	// above the first TTD will be delivered to the chain for import.
	//
	// An alternative would be to check the local chain for exceeding the TTD and
	// avoid triggering a sync in that case, but that could also miss sibling or
	// other family TTD block being accepted.
	if cs.handler.chain.Config().TerminalTotalDifficultyPassed || cs.handler.merger.TDDReached() {
		return nil
	}
	// Ensure we're at minimum peer count.
	minPeers := defaultMinSyncPeers
	if cs.forced {
		minPeers = 1
	} else if minPeers > cs.handler.maxPeers {
		minPeers = cs.handler.maxPeers
	}
	if cs.handler.peers.len() < minPeers {
		return nil
	}
	// We have enough peers, pick the one with the highest TD, but avoid going
	// over the terminal total difficulty. Above that we expect the consensus
	// clients to direct the chain head to sync to.
	peer := cs.handler.peers.peerWithHighestTD()
	if peer == nil {
		return nil
	}
	mode, ourTD := cs.modeAndLocalHead()
	op := peerToSyncOp(mode, peer)
	if op.td.Cmp(ourTD) <= 0 {
		// We seem to be in sync according to the legacy rules. In the merge
		// world, it can also mean we're stuck on the merge block, waiting for
		// a beacon client. In the latter case, notify the user.
		if ttd := cs.handler.chain.Config().TerminalTotalDifficulty; ttd != nil && ourTD.Cmp(ttd) >= 0 && time.Since(cs.warned) > 10*time.Second {
			log.Warn("Local chain is post-merge, waiting for beacon client sync switch-over...")
			cs.warned = time.Now()
		}
		return nil // We're in sync
	}
	return op
}

func peerToSyncOp(mode downloader.SyncMode, p *eth.Peer) *chainSyncOp {
	peerHead, peerTD := p.Head()
	return &chainSyncOp{mode: mode, peer: p, td: peerTD, head: peerHead}
}

func (cs *chainSyncer) modeAndLocalHead() (downloader.SyncMode, *big.Int) {
	// If we're in snap sync mode, return that directly
	if cs.handler.snapSync.Load() {
		block := cs.handler.chain.CurrentSnapBlock()
		td := cs.handler.chain.GetTd(block.Hash(), block.Number.Uint64())
		return downloader.SnapSync, td
	}
	// We are probably in full sync, but we might have rewound to before the
	// snap sync pivot, check if we should reenable
	if pivot := rawdb.ReadLastPivotNumber(cs.handler.database); pivot != nil {
		if head := cs.handler.chain.CurrentBlock(); head.Number.Uint64() < *pivot {
			block := cs.handler.chain.CurrentSnapBlock()
			td := cs.handler.chain.GetTd(block.Hash(), block.Number.Uint64())
			return downloader.SnapSync, td
		}
	}
	// Nope, we're really full syncing
	head := cs.handler.chain.CurrentBlock()
	td := cs.handler.chain.GetTd(head.Hash(), head.Number.Uint64())
	return downloader.FullSync, td
}

// startSync launches doSync in a new goroutine.
func (cs *chainSyncer) startSync(op *chainSyncOp) {
	cs.doneCh = make(chan error, 1)
	go func() { cs.doneCh <- cs.handler.doSync(op) }()
}

// doSync synchronizes the local blockchain with a remote peer.
func (h *handler) doSync(op *chainSyncOp) error {
	if op.mode == downloader.SnapSync {
		// Before launch the snap sync, we have to ensure user uses the same
		// txlookup limit.
		// The main concern here is: during the snap sync Geth won't index the
		// block(generate tx indices) before the HEAD-limit. But if user changes
		// the limit in the next snap sync(e.g. user kill Geth manually and
		// restart) then it will be hard for Geth to figure out the oldest block
		// has been indexed. So here for the user-experience wise, it's non-optimal
		// that user can't change limit during the snap sync. If changed, Geth
		// will just blindly use the original one.
		limit := h.chain.TxLookupLimit()
		if stored := rawdb.ReadFastTxLookupLimit(h.database); stored == nil {
			rawdb.WriteFastTxLookupLimit(h.database, limit)
		} else if *stored != limit {
			h.chain.SetTxLookupLimit(*stored)
			log.Warn("Update txLookup limit", "provided", limit, "updated", *stored)
		}
	}
	// Run the sync cycle, and disable snap sync if we're past the pivot block
	err := h.downloader.LegacySync(op.peer.ID(), op.head, op.td, h.chain.Config().TerminalTotalDifficulty, op.mode)
	if err != nil {
		return err
	}
	if h.snapSync.Load() {
		log.Info("Snap sync complete, auto disabling")
		h.snapSync.Store(false)
	}
	// If we've successfully finished a sync cycle, enable accepting transactions
	// from the network.
	h.acceptTxs.Store(true)

	head := h.chain.CurrentBlock()
	if head.Number.Uint64() > 0 {
		// We've completed a sync cycle, notify all peers of new state. This path is
		// essential in star-topology networks where a gateway node needs to notify
		// all its out-of-date peers of the availability of a new block. This failure
		// scenario will most often crop up in private and hackathon networks with
		// degenerate connectivity, but it should be healthy for the mainnet too to
		// more reliably update peers or the local TD state.
		if block := h.chain.GetBlock(head.Hash(), head.Number.Uint64()); block != nil {
			h.BroadcastBlock(block, false)
		}
	}
	return nil
}<|MERGE_RESOLUTION|>--- conflicted
+++ resolved
@@ -38,14 +38,10 @@
 	var hashes []common.Hash
 	for _, batch := range h.txpool.Pending(false) {
 		for _, tx := range batch {
-<<<<<<< HEAD
 			// don't share any transactions marked as private
-			if !h.txpool.IsPrivateTxHash(tx.Tx.Tx.Hash()) {
+			if !h.txpool.IsPrivateTxHash(tx.Resolve().Tx.Hash()) {
 				hashes = append(hashes, tx.Hash)
 			}
-=======
-			hashes = append(hashes, tx.Hash)
->>>>>>> bed84606
 		}
 	}
 	if len(hashes) == 0 {
