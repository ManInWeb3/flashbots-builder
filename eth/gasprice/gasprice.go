--- conflicted
+++ resolved
@@ -208,11 +208,7 @@
 	}
 	price := lastPrice
 	if len(results) > 0 {
-<<<<<<< HEAD
-		slices.SortFunc(results, func(a, b *big.Int) bool { return a.Cmp(b) < 0 })
-=======
 		slices.SortFunc(results, func(a, b *big.Int) int { return a.Cmp(b) })
->>>>>>> bed84606
 		price = results[(len(results)-1)*oracle.percentile/100]
 	}
 	if price.Cmp(oracle.maxPrice) > 0 {
@@ -251,20 +247,12 @@
 	sortedTxs := make([]*types.Transaction, len(txs))
 	copy(sortedTxs, txs)
 	baseFee := block.BaseFee()
-<<<<<<< HEAD
-	slices.SortFunc(sortedTxs, func(a, b *types.Transaction) bool {
-=======
 	slices.SortFunc(sortedTxs, func(a, b *types.Transaction) int {
->>>>>>> bed84606
 		// It's okay to discard the error because a tx would never be
 		// accepted into a block with an invalid effective tip.
 		tip1, _ := a.EffectiveGasTip(baseFee)
 		tip2, _ := b.EffectiveGasTip(baseFee)
-<<<<<<< HEAD
-		return tip1.Cmp(tip2) < 0
-=======
 		return tip1.Cmp(tip2)
->>>>>>> bed84606
 	})
 
 	var prices []*big.Int
