// Copyright 2015 The go-ethereum Authors
// This file is part of the go-ethereum library.
//
// The go-ethereum library is free software: you can redistribute it and/or modify
// it under the terms of the GNU Lesser General Public License as published by
// the Free Software Foundation, either version 3 of the License, or
// (at your option) any later version.
//
// The go-ethereum library is distributed in the hope that it will be useful,
// but WITHOUT ANY WARRANTY; without even the implied warranty of
// MERCHANTABILITY or FITNESS FOR A PARTICULAR PURPOSE. See the
// GNU Lesser General Public License for more details.
//
// You should have received a copy of the GNU Lesser General Public License
// along with the go-ethereum library. If not, see <http://www.gnu.org/licenses/>.

package eth

import (
	"errors"
	"math"
	"math/big"
	"sync"
	"sync/atomic"
	"time"

	"github.com/ethereum/go-ethereum/common"
	"github.com/ethereum/go-ethereum/consensus"
	"github.com/ethereum/go-ethereum/consensus/beacon"
	"github.com/ethereum/go-ethereum/core"
	"github.com/ethereum/go-ethereum/core/forkid"
	"github.com/ethereum/go-ethereum/core/rawdb"
	"github.com/ethereum/go-ethereum/core/txpool"
	"github.com/ethereum/go-ethereum/core/types"
	"github.com/ethereum/go-ethereum/eth/downloader"
	"github.com/ethereum/go-ethereum/eth/fetcher"
	"github.com/ethereum/go-ethereum/eth/protocols/eth"
	"github.com/ethereum/go-ethereum/eth/protocols/snap"
	"github.com/ethereum/go-ethereum/ethdb"
	"github.com/ethereum/go-ethereum/event"
	"github.com/ethereum/go-ethereum/log"
	"github.com/ethereum/go-ethereum/metrics"
	"github.com/ethereum/go-ethereum/p2p"
	"github.com/ethereum/go-ethereum/trie/triedb/pathdb"
)

const (
	// txChanSize is the size of channel listening to NewTxsEvent.
	// The number is referenced from the size of tx pool.
	txChanSize = 4096

	// txMaxBroadcastSize is the max size of a transaction that will be broadcasted.
	// All transactions with a higher size will be announced and need to be fetched
	// by the peer.
	txMaxBroadcastSize = 4096
)

var (
	syncChallengeTimeout = 15 * time.Second // Time allowance for a node to reply to the sync progress challenge
)

// txPool defines the methods needed from a transaction pool implementation to
// support all the operations needed by the Ethereum chain protocols.
type txPool interface {
	// Has returns an indicator whether txpool has a transaction
	// cached with the given hash.
	Has(hash common.Hash) bool

	// Get retrieves the transaction from local txpool with given
	// tx hash.
	Get(hash common.Hash) *types.Transaction

	// Add should add the given transactions to the pool.
<<<<<<< HEAD
	Add(txs []*txpool.Transaction, local bool, sync bool, private bool) []error
=======
	Add(txs []*types.Transaction, local bool, sync bool) []error
>>>>>>> 7371b381

	// Pending should return pending transactions.
	// The slice should be modifiable by the caller.
	Pending(enforceTips bool) map[common.Address][]*txpool.LazyTransaction

	// SubscribeNewTxsEvent should return an event subscription of
	// NewTxsEvent and send events to the given channel.
	SubscribeNewTxsEvent(chan<- core.NewTxsEvent) event.Subscription

	// IsPrivateTxHash indicates if the transaction hash should not
	// be broadcast on public channels
	IsPrivateTxHash(hash common.Hash) bool
}

// handlerConfig is the collection of initialization parameters to create a full
// node network handler.
type handlerConfig struct {
	Database       ethdb.Database         // Database for direct sync insertions
	Chain          *core.BlockChain       // Blockchain to serve data from
	TxPool         txPool                 // Transaction pool to propagate from
	Merger         *consensus.Merger      // The manager for eth1/2 transition
	Network        uint64                 // Network identifier to adfvertise
	Sync           downloader.SyncMode    // Whether to snap or full sync
	BloomCache     uint64                 // Megabytes to alloc for snap sync bloom
	EventMux       *event.TypeMux         // Legacy event mux, deprecate for `feed`
	RequiredBlocks map[uint64]common.Hash // Hard coded map of required block hashes for sync challenges
}

type handler struct {
	networkID  uint64
	forkFilter forkid.Filter // Fork ID filter, constant across the lifetime of the node

	snapSync  atomic.Bool // Flag whether snap sync is enabled (gets disabled if we already have blocks)
	acceptTxs atomic.Bool // Flag whether we're considered synchronised (enables transaction processing)

	database ethdb.Database
	txpool   txPool
	chain    *core.BlockChain
	maxPeers int

	downloader   *downloader.Downloader
	blockFetcher *fetcher.BlockFetcher
	txFetcher    *fetcher.TxFetcher
	peers        *peerSet
	merger       *consensus.Merger

	eventMux      *event.TypeMux
	txsCh         chan core.NewTxsEvent
	txsSub        event.Subscription
	minedBlockSub *event.TypeMuxSubscription

	requiredBlocks map[uint64]common.Hash

	// channels for fetcher, syncer, txsyncLoop
	quitSync chan struct{}

	chainSync *chainSyncer
	wg        sync.WaitGroup

	handlerStartCh chan struct{}
	handlerDoneCh  chan struct{}
}

// newHandler returns a handler for all Ethereum chain management protocol.
func newHandler(config *handlerConfig) (*handler, error) {
	// Create the protocol manager with the base fields
	if config.EventMux == nil {
		config.EventMux = new(event.TypeMux) // Nicety initialization for tests
	}
	h := &handler{
		networkID:      config.Network,
		forkFilter:     forkid.NewFilter(config.Chain),
		eventMux:       config.EventMux,
		database:       config.Database,
		txpool:         config.TxPool,
		chain:          config.Chain,
		peers:          newPeerSet(),
		merger:         config.Merger,
		requiredBlocks: config.RequiredBlocks,
		quitSync:       make(chan struct{}),
		handlerDoneCh:  make(chan struct{}),
		handlerStartCh: make(chan struct{}),
	}
	if config.Sync == downloader.FullSync {
		// The database seems empty as the current block is the genesis. Yet the snap
		// block is ahead, so snap sync was enabled for this node at a certain point.
		// The scenarios where this can happen is
		// * if the user manually (or via a bad block) rolled back a snap sync node
		//   below the sync point.
		// * the last snap sync is not finished while user specifies a full sync this
		//   time. But we don't have any recent state for full sync.
		// In these cases however it's safe to reenable snap sync.
		fullBlock, snapBlock := h.chain.CurrentBlock(), h.chain.CurrentSnapBlock()
		if fullBlock.Number.Uint64() == 0 && snapBlock.Number.Uint64() > 0 {
			h.snapSync.Store(true)
			log.Warn("Switch sync mode from full sync to snap sync")
		}
	} else {
		if h.chain.CurrentBlock().Number.Uint64() > 0 {
			// Print warning log if database is not empty to run snap sync.
			log.Warn("Switch sync mode from snap sync to full sync")
		} else {
			// If snap sync was requested and our database is empty, grant it
			h.snapSync.Store(true)
		}
	}
	// If sync succeeds, pass a callback to potentially disable snap sync mode
	// and enable transaction propagation.
	success := func() {
		// If we were running snap sync and it finished, disable doing another
		// round on next sync cycle
		if h.snapSync.Load() {
			log.Info("Snap sync complete, auto disabling")
			h.snapSync.Store(false)
		}
		// If we've successfully finished a sync cycle, accept transactions from
		// the network
		h.enableSyncedFeatures()
	}
	// Construct the downloader (long sync)
	h.downloader = downloader.New(config.Database, h.eventMux, h.chain, nil, h.removePeer, success)
	if ttd := h.chain.Config().TerminalTotalDifficulty; ttd != nil {
		if h.chain.Config().TerminalTotalDifficultyPassed {
			log.Info("Chain post-merge, sync via beacon client")
		} else {
			head := h.chain.CurrentBlock()
			if td := h.chain.GetTd(head.Hash(), head.Number.Uint64()); td.Cmp(ttd) >= 0 {
				log.Info("Chain post-TTD, sync via beacon client")
			} else {
				log.Warn("Chain pre-merge, sync via PoW (ensure beacon client is ready)")
			}
		}
	} else if h.chain.Config().TerminalTotalDifficultyPassed {
		log.Error("Chain configured post-merge, but without TTD. Are you debugging sync?")
	}
	// Construct the fetcher (short sync)
	validator := func(header *types.Header) error {
		// All the block fetcher activities should be disabled
		// after the transition. Print the warning log.
		if h.merger.PoSFinalized() {
			log.Warn("Unexpected validation activity", "hash", header.Hash(), "number", header.Number)
			return errors.New("unexpected behavior after transition")
		}
		// Reject all the PoS style headers in the first place. No matter
		// the chain has finished the transition or not, the PoS headers
		// should only come from the trusted consensus layer instead of
		// p2p network.
		if beacon, ok := h.chain.Engine().(*beacon.Beacon); ok {
			if beacon.IsPoSHeader(header) {
				return errors.New("unexpected post-merge header")
			}
		}
		return h.chain.Engine().VerifyHeader(h.chain, header)
	}
	heighter := func() uint64 {
		return h.chain.CurrentBlock().Number.Uint64()
	}
	inserter := func(blocks types.Blocks) (int, error) {
		// All the block fetcher activities should be disabled
		// after the transition. Print the warning log.
		if h.merger.PoSFinalized() {
			var ctx []interface{}
			ctx = append(ctx, "blocks", len(blocks))
			if len(blocks) > 0 {
				ctx = append(ctx, "firsthash", blocks[0].Hash())
				ctx = append(ctx, "firstnumber", blocks[0].Number())
				ctx = append(ctx, "lasthash", blocks[len(blocks)-1].Hash())
				ctx = append(ctx, "lastnumber", blocks[len(blocks)-1].Number())
			}
			log.Warn("Unexpected insertion activity", ctx...)
			return 0, errors.New("unexpected behavior after transition")
		}
		// If snap sync is running, deny importing weird blocks. This is a problematic
		// clause when starting up a new network, because snap-syncing miners might not
		// accept each others' blocks until a restart. Unfortunately we haven't figured
		// out a way yet where nodes can decide unilaterally whether the network is new
		// or not. This should be fixed if we figure out a solution.
		if h.snapSync.Load() {
			log.Warn("Snap syncing, discarded propagated block", "number", blocks[0].Number(), "hash", blocks[0].Hash())
			return 0, nil
		}
		if h.merger.TDDReached() {
			// The blocks from the p2p network is regarded as untrusted
			// after the transition. In theory block gossip should be disabled
			// entirely whenever the transition is started. But in order to
			// handle the transition boundary reorg in the consensus-layer,
			// the legacy blocks are still accepted, but only for the terminal
			// pow blocks. Spec: https://github.com/ethereum/EIPs/blob/master/EIPS/eip-3675.md#halt-the-importing-of-pow-blocks
			for i, block := range blocks {
				ptd := h.chain.GetTd(block.ParentHash(), block.NumberU64()-1)
				if ptd == nil {
					return 0, nil
				}
				td := new(big.Int).Add(ptd, block.Difficulty())
				if !h.chain.Config().IsTerminalPoWBlock(ptd, td) {
					log.Info("Filtered out non-termimal pow block", "number", block.NumberU64(), "hash", block.Hash())
					return 0, nil
				}
				if err := h.chain.InsertBlockWithoutSetHead(block); err != nil {
					return i, err
				}
			}
			return 0, nil
		}
		n, err := h.chain.InsertChain(blocks)
		if err == nil {
			h.enableSyncedFeatures() // Mark initial sync done on any fetcher import
		}
		return n, err
	}
	h.blockFetcher = fetcher.NewBlockFetcher(false, nil, h.chain.GetBlockByHash, validator, h.BroadcastBlock, heighter, nil, inserter, h.removePeer)

	fetchTx := func(peer string, hashes []common.Hash) error {
		p := h.peers.peer(peer)
		if p == nil {
			return errors.New("unknown peer")
		}
		return p.RequestTxs(hashes)
	}
<<<<<<< HEAD
	addTxs := func(txs []*txpool.Transaction) []error {
		return h.txpool.Add(txs, false, false, false)
=======
	addTxs := func(txs []*types.Transaction) []error {
		return h.txpool.Add(txs, false, false)
>>>>>>> 7371b381
	}
	h.txFetcher = fetcher.NewTxFetcher(h.txpool.Has, addTxs, fetchTx)
	h.chainSync = newChainSyncer(h)
	return h, nil
}

// protoTracker tracks the number of active protocol handlers.
func (h *handler) protoTracker() {
	defer h.wg.Done()
	var active int
	for {
		select {
		case <-h.handlerStartCh:
			active++
		case <-h.handlerDoneCh:
			active--
		case <-h.quitSync:
			// Wait for all active handlers to finish.
			for ; active > 0; active-- {
				<-h.handlerDoneCh
			}
			return
		}
	}
}

// incHandlers signals to increment the number of active handlers if not
// quitting.
func (h *handler) incHandlers() bool {
	select {
	case h.handlerStartCh <- struct{}{}:
		return true
	case <-h.quitSync:
		return false
	}
}

// decHandlers signals to decrement the number of active handlers.
func (h *handler) decHandlers() {
	h.handlerDoneCh <- struct{}{}
}

// runEthPeer registers an eth peer into the joint eth/snap peerset, adds it to
// various subsystems and starts handling messages.
func (h *handler) runEthPeer(peer *eth.Peer, handler eth.Handler) error {
	if !h.incHandlers() {
		return p2p.DiscQuitting
	}
	defer h.decHandlers()

	// If the peer has a `snap` extension, wait for it to connect so we can have
	// a uniform initialization/teardown mechanism
	snap, err := h.peers.waitSnapExtension(peer)
	if err != nil {
		peer.Log().Error("Snapshot extension barrier failed", "err", err)
		return err
	}

	// Execute the Ethereum handshake
	var (
		genesis = h.chain.Genesis()
		head    = h.chain.CurrentHeader()
		hash    = head.Hash()
		number  = head.Number.Uint64()
		td      = h.chain.GetTd(hash, number)
	)
	forkID := forkid.NewID(h.chain.Config(), genesis, number, head.Time)
	if err := peer.Handshake(h.networkID, td, hash, genesis.Hash(), forkID, h.forkFilter); err != nil {
		peer.Log().Debug("Ethereum handshake failed", "err", err)
		return err
	}
	reject := false // reserved peer slots
	if h.snapSync.Load() {
		if snap == nil {
			// If we are running snap-sync, we want to reserve roughly half the peer
			// slots for peers supporting the snap protocol.
			// The logic here is; we only allow up to 5 more non-snap peers than snap-peers.
			if all, snp := h.peers.len(), h.peers.snapLen(); all-snp > snp+5 {
				reject = true
			}
		}
	}
	// Ignore maxPeers if this is a trusted peer
	if !peer.Peer.Info().Network.Trusted {
		if reject || h.peers.len() >= h.maxPeers {
			return p2p.DiscTooManyPeers
		}
	}
	peer.Log().Debug("Ethereum peer connected", "name", peer.Name())

	// Register the peer locally
	if err := h.peers.registerPeer(peer, snap); err != nil {
		peer.Log().Error("Ethereum peer registration failed", "err", err)
		return err
	}
	defer h.unregisterPeer(peer.ID())

	p := h.peers.peer(peer.ID())
	if p == nil {
		return errors.New("peer dropped during handling")
	}
	// Register the peer in the downloader. If the downloader considers it banned, we disconnect
	if err := h.downloader.RegisterPeer(peer.ID(), peer.Version(), peer); err != nil {
		peer.Log().Error("Failed to register peer in eth syncer", "err", err)
		return err
	}
	if snap != nil {
		if err := h.downloader.SnapSyncer.Register(snap); err != nil {
			peer.Log().Error("Failed to register peer in snap syncer", "err", err)
			return err
		}
	}
	h.chainSync.handlePeerEvent()

	// Propagate existing transactions. new transactions appearing
	// after this will be sent via broadcasts.
	h.syncTransactions(peer)

	// Create a notification channel for pending requests if the peer goes down
	dead := make(chan struct{})
	defer close(dead)

	// If we have any explicit peer required block hashes, request them
	for number, hash := range h.requiredBlocks {
		resCh := make(chan *eth.Response)

		req, err := peer.RequestHeadersByNumber(number, 1, 0, false, resCh)
		if err != nil {
			return err
		}
		go func(number uint64, hash common.Hash, req *eth.Request) {
			// Ensure the request gets cancelled in case of error/drop
			defer req.Close()

			timeout := time.NewTimer(syncChallengeTimeout)
			defer timeout.Stop()

			select {
			case res := <-resCh:
				headers := ([]*types.Header)(*res.Res.(*eth.BlockHeadersPacket))
				if len(headers) == 0 {
					// Required blocks are allowed to be missing if the remote
					// node is not yet synced
					res.Done <- nil
					return
				}
				// Validate the header and either drop the peer or continue
				if len(headers) > 1 {
					res.Done <- errors.New("too many headers in required block response")
					return
				}
				if headers[0].Number.Uint64() != number || headers[0].Hash() != hash {
					peer.Log().Info("Required block mismatch, dropping peer", "number", number, "hash", headers[0].Hash(), "want", hash)
					res.Done <- errors.New("required block mismatch")
					return
				}
				peer.Log().Debug("Peer required block verified", "number", number, "hash", hash)
				res.Done <- nil
			case <-timeout.C:
				peer.Log().Warn("Required block challenge timed out, dropping", "addr", peer.RemoteAddr(), "type", peer.Name())
				h.removePeer(peer.ID())
			}
		}(number, hash, req)
	}
	// Handle incoming messages until the connection is torn down
	return handler(peer)
}

// runSnapExtension registers a `snap` peer into the joint eth/snap peerset and
// starts handling inbound messages. As `snap` is only a satellite protocol to
// `eth`, all subsystem registrations and lifecycle management will be done by
// the main `eth` handler to prevent strange races.
func (h *handler) runSnapExtension(peer *snap.Peer, handler snap.Handler) error {
	if !h.incHandlers() {
		return p2p.DiscQuitting
	}
	defer h.decHandlers()

	if err := h.peers.registerSnapExtension(peer); err != nil {
		if metrics.Enabled {
			if peer.Inbound() {
				snap.IngressRegistrationErrorMeter.Mark(1)
			} else {
				snap.EgressRegistrationErrorMeter.Mark(1)
			}
		}
		peer.Log().Warn("Snapshot extension registration failed", "err", err)
		return err
	}
	return handler(peer)
}

// removePeer requests disconnection of a peer.
func (h *handler) removePeer(id string) {
	peer := h.peers.peer(id)
	if peer != nil {
		peer.Peer.Disconnect(p2p.DiscUselessPeer)
	}
}

// unregisterPeer removes a peer from the downloader, fetchers and main peer set.
func (h *handler) unregisterPeer(id string) {
	// Create a custom logger to avoid printing the entire id
	var logger log.Logger
	if len(id) < 16 {
		// Tests use short IDs, don't choke on them
		logger = log.New("peer", id)
	} else {
		logger = log.New("peer", id[:8])
	}
	// Abort if the peer does not exist
	peer := h.peers.peer(id)
	if peer == nil {
		logger.Error("Ethereum peer removal failed", "err", errPeerNotRegistered)
		return
	}
	// Remove the `eth` peer if it exists
	logger.Debug("Removing Ethereum peer", "snap", peer.snapExt != nil)

	// Remove the `snap` extension if it exists
	if peer.snapExt != nil {
		h.downloader.SnapSyncer.Unregister(id)
	}
	h.downloader.UnregisterPeer(id)
	h.txFetcher.Drop(id)

	if err := h.peers.unregisterPeer(id); err != nil {
		logger.Error("Ethereum peer removal failed", "err", err)
	}
}

func (h *handler) Start(maxPeers int) {
	h.maxPeers = maxPeers

	// broadcast transactions
	h.wg.Add(1)
	h.txsCh = make(chan core.NewTxsEvent, txChanSize)
	h.txsSub = h.txpool.SubscribeNewTxsEvent(h.txsCh)
	go h.txBroadcastLoop()

	// broadcast mined blocks
	h.wg.Add(1)
	h.minedBlockSub = h.eventMux.Subscribe(core.NewMinedBlockEvent{})
	go h.minedBroadcastLoop()

	// start sync handlers
	h.wg.Add(1)
	go h.chainSync.loop()

	// start peer handler tracker
	h.wg.Add(1)
	go h.protoTracker()
}

func (h *handler) Stop() {
	h.txsSub.Unsubscribe()        // quits txBroadcastLoop
	h.minedBlockSub.Unsubscribe() // quits blockBroadcastLoop

	// Quit chainSync and txsync64.
	// After this is done, no new peers will be accepted.
	close(h.quitSync)

	// Disconnect existing sessions.
	// This also closes the gate for any new registrations on the peer set.
	// sessions which are already established but not added to h.peers yet
	// will exit when they try to register.
	h.peers.close()
	h.wg.Wait()

	log.Info("Ethereum protocol stopped")
}

// BroadcastBlock will either propagate a block to a subset of its peers, or
// will only announce its availability (depending what's requested).
func (h *handler) BroadcastBlock(block *types.Block, propagate bool) {
	// Disable the block propagation if the chain has already entered the PoS
	// stage. The block propagation is delegated to the consensus layer.
	if h.merger.PoSFinalized() {
		return
	}
	// Disable the block propagation if it's the post-merge block.
	if beacon, ok := h.chain.Engine().(*beacon.Beacon); ok {
		if beacon.IsPoSHeader(block.Header()) {
			return
		}
	}
	hash := block.Hash()
	peers := h.peers.peersWithoutBlock(hash)

	// If propagation is requested, send to a subset of the peer
	if propagate {
		// Calculate the TD of the block (it's not imported yet, so block.Td is not valid)
		var td *big.Int
		if parent := h.chain.GetBlock(block.ParentHash(), block.NumberU64()-1); parent != nil {
			td = new(big.Int).Add(block.Difficulty(), h.chain.GetTd(block.ParentHash(), block.NumberU64()-1))
		} else {
			log.Error("Propagating dangling block", "number", block.Number(), "hash", hash)
			return
		}
		// Send the block to a subset of our peers
		transfer := peers[:int(math.Sqrt(float64(len(peers))))]
		for _, peer := range transfer {
			peer.AsyncSendNewBlock(block, td)
		}
		log.Trace("Propagated block", "hash", hash, "recipients", len(transfer), "duration", common.PrettyDuration(time.Since(block.ReceivedAt)))
		return
	}
	// Otherwise if the block is indeed in out own chain, announce it
	if h.chain.HasBlock(hash, block.NumberU64()) {
		for _, peer := range peers {
			peer.AsyncSendNewBlockHash(block)
		}
		log.Trace("Announced block", "hash", hash, "recipients", len(peers), "duration", common.PrettyDuration(time.Since(block.ReceivedAt)))
	}
}

// BroadcastTransactions will propagate a batch of transactions
// - To a square root of all peers
// - And, separately, as announcements to all peers which are not known to
// already have the given transaction.
func (h *handler) BroadcastTransactions(txs types.Transactions) {
	var (
		annoCount   int // Count of announcements made
		annoPeers   int
		directCount int // Count of the txs sent directly to peers
		directPeers int // Count of the peers that were sent transactions directly

		txset = make(map[*ethPeer][]common.Hash) // Set peer->hash to transfer directly
		annos = make(map[*ethPeer][]common.Hash) // Set peer->hash to announce

	)
	// Broadcast transactions to a batch of peers not knowing about it
	for _, tx := range txs {
		peers := h.peers.peersWithoutTransaction(tx.Hash())

		var numDirect int
		if tx.Size() <= txMaxBroadcastSize {
			numDirect = int(math.Sqrt(float64(len(peers))))
		}
		// Send the tx unconditionally to a subset of our peers
		for _, peer := range peers[:numDirect] {
			txset[peer] = append(txset[peer], tx.Hash())
		}
		// For the remaining peers, send announcement only
		for _, peer := range peers[numDirect:] {
			annos[peer] = append(annos[peer], tx.Hash())
		}
	}
	for peer, hashes := range txset {
		directPeers++
		directCount += len(hashes)
		peer.AsyncSendTransactions(hashes)
	}
	for peer, hashes := range annos {
		annoPeers++
		annoCount += len(hashes)
		peer.AsyncSendPooledTransactionHashes(hashes)
	}
	log.Debug("Transaction broadcast", "txs", len(txs),
		"announce packs", annoPeers, "announced hashes", annoCount,
		"tx packs", directPeers, "broadcast txs", directCount)
}

// minedBroadcastLoop sends mined blocks to connected peers.
func (h *handler) minedBroadcastLoop() {
	defer h.wg.Done()

	for obj := range h.minedBlockSub.Chan() {
		if ev, ok := obj.Data.(core.NewMinedBlockEvent); ok {
			h.BroadcastBlock(ev.Block, true)  // First propagate block to peers
			h.BroadcastBlock(ev.Block, false) // Only then announce to the rest
		}
	}
}

// txBroadcastLoop announces new transactions to connected peers.
func (h *handler) txBroadcastLoop() {
	defer h.wg.Done()
	for {
		select {
		case event := <-h.txsCh:
			h.BroadcastTransactions(event.Txs)
		case <-h.txsSub.Err():
			return
		}
	}
}

// enableSyncedFeatures enables the post-sync functionalities when the initial
// sync is finished.
func (h *handler) enableSyncedFeatures() {
	h.acceptTxs.Store(true)
	if h.chain.TrieDB().Scheme() == rawdb.PathScheme {
		h.chain.TrieDB().SetBufferSize(pathdb.DefaultBufferSize)
	}
}<|MERGE_RESOLUTION|>--- conflicted
+++ resolved
@@ -71,11 +71,7 @@
 	Get(hash common.Hash) *types.Transaction
 
 	// Add should add the given transactions to the pool.
-<<<<<<< HEAD
-	Add(txs []*txpool.Transaction, local bool, sync bool, private bool) []error
-=======
-	Add(txs []*types.Transaction, local bool, sync bool) []error
->>>>>>> 7371b381
+	Add(txs []*types.Transaction, local bool, sync bool, private bool) []error
 
 	// Pending should return pending transactions.
 	// The slice should be modifiable by the caller.
@@ -295,13 +291,8 @@
 		}
 		return p.RequestTxs(hashes)
 	}
-<<<<<<< HEAD
-	addTxs := func(txs []*txpool.Transaction) []error {
+	addTxs := func(txs []*types.Transaction) []error {
 		return h.txpool.Add(txs, false, false, false)
-=======
-	addTxs := func(txs []*types.Transaction) []error {
-		return h.txpool.Add(txs, false, false)
->>>>>>> 7371b381
 	}
 	h.txFetcher = fetcher.NewTxFetcher(h.txpool.Has, addTxs, fetchTx)
 	h.chainSync = newChainSyncer(h)
