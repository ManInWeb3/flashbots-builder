// Copyright 2019 The go-ethereum Authors
// This file is part of go-ethereum.
//
// go-ethereum is free software: you can redistribute it and/or modify
// it under the terms of the GNU General Public License as published by
// the Free Software Foundation, either version 3 of the License, or
// (at your option) any later version.
//
// go-ethereum is distributed in the hope that it will be useful,
// but WITHOUT ANY WARRANTY; without even the implied warranty of
// MERCHANTABILITY or FITNESS FOR A PARTICULAR PURPOSE. See the
// GNU General Public License for more details.
//
// You should have received a copy of the GNU General Public License
// along with go-ethereum. If not, see <http://www.gnu.org/licenses/>.

package main

import (
	"bytes"
	"encoding/json"
	"fmt"
	"os"
	"time"

	"github.com/ethereum/go-ethereum/common"
	"github.com/ethereum/go-ethereum/p2p/enode"
	"golang.org/x/exp/slices"
)

const jsonIndent = "    "

// nodeSet is the nodes.json file format. It holds a set of node records
// as a JSON object.
type nodeSet map[enode.ID]nodeJSON

type nodeJSON struct {
	Seq uint64      `json:"seq"`
	N   *enode.Node `json:"record"`

	// The score tracks how many liveness checks were performed. It is incremented by one
	// every time the node passes a check, and halved every time it doesn't.
	Score int `json:"score,omitempty"`
	// These two track the time of last successful contact.
	FirstResponse time.Time `json:"firstResponse,omitempty"`
	LastResponse  time.Time `json:"lastResponse,omitempty"`
	// This one tracks the time of our last attempt to contact the node.
	LastCheck time.Time `json:"lastCheck,omitempty"`
}

func loadNodesJSON(file string) nodeSet {
	var nodes nodeSet
	if err := common.LoadJSON(file, &nodes); err != nil {
		exit(err)
	}
	return nodes
}

func writeNodesJSON(file string, nodes nodeSet) {
	nodesJSON, err := json.MarshalIndent(nodes, "", jsonIndent)
	if err != nil {
		exit(err)
	}
	if file == "-" {
		os.Stdout.Write(nodesJSON)
		return
	}
	if err := os.WriteFile(file, nodesJSON, 0644); err != nil {
		exit(err)
	}
}

// nodes returns the node records contained in the set.
func (ns nodeSet) nodes() []*enode.Node {
	result := make([]*enode.Node, 0, len(ns))
	for _, n := range ns {
		result = append(result, n.N)
	}
	// Sort by ID.
<<<<<<< HEAD
	slices.SortFunc(result, func(a, b *enode.Node) bool {
		return bytes.Compare(a.ID().Bytes(), b.ID().Bytes()) < 0
=======
	slices.SortFunc(result, func(a, b *enode.Node) int {
		return bytes.Compare(a.ID().Bytes(), b.ID().Bytes())
>>>>>>> bed84606
	})
	return result
}

// add ensures the given nodes are present in the set.
func (ns nodeSet) add(nodes ...*enode.Node) {
	for _, n := range nodes {
		v := ns[n.ID()]
		v.N = n
		v.Seq = n.Seq()
		ns[n.ID()] = v
	}
}

// topN returns the top n nodes by score as a new set.
func (ns nodeSet) topN(n int) nodeSet {
	if n >= len(ns) {
		return ns
	}

	byscore := make([]nodeJSON, 0, len(ns))
	for _, v := range ns {
		byscore = append(byscore, v)
	}
<<<<<<< HEAD
	slices.SortFunc(byscore, func(a, b nodeJSON) bool {
		return a.Score >= b.Score
=======
	slices.SortFunc(byscore, func(a, b nodeJSON) int {
		if a.Score > b.Score {
			return -1
		}
		if a.Score < b.Score {
			return 1
		}
		return 0
>>>>>>> bed84606
	})
	result := make(nodeSet, n)
	for _, v := range byscore[:n] {
		result[v.N.ID()] = v
	}
	return result
}

// verify performs integrity checks on the node set.
func (ns nodeSet) verify() error {
	for id, n := range ns {
		if n.N.ID() != id {
			return fmt.Errorf("invalid node %v: ID does not match ID %v in record", id, n.N.ID())
		}
		if n.N.Seq() != n.Seq {
			return fmt.Errorf("invalid node %v: 'seq' does not match seq %d from record", id, n.N.Seq())
		}
	}
	return nil
}<|MERGE_RESOLUTION|>--- conflicted
+++ resolved
@@ -77,13 +77,8 @@
 		result = append(result, n.N)
 	}
 	// Sort by ID.
-<<<<<<< HEAD
-	slices.SortFunc(result, func(a, b *enode.Node) bool {
-		return bytes.Compare(a.ID().Bytes(), b.ID().Bytes()) < 0
-=======
 	slices.SortFunc(result, func(a, b *enode.Node) int {
 		return bytes.Compare(a.ID().Bytes(), b.ID().Bytes())
->>>>>>> bed84606
 	})
 	return result
 }
@@ -108,10 +103,6 @@
 	for _, v := range ns {
 		byscore = append(byscore, v)
 	}
-<<<<<<< HEAD
-	slices.SortFunc(byscore, func(a, b nodeJSON) bool {
-		return a.Score >= b.Score
-=======
 	slices.SortFunc(byscore, func(a, b nodeJSON) int {
 		if a.Score > b.Score {
 			return -1
@@ -120,7 +111,6 @@
 			return 1
 		}
 		return 0
->>>>>>> bed84606
 	})
 	result := make(nodeSet, n)
 	for _, v := range byscore[:n] {
