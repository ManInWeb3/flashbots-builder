// Copyright 2015 The go-ethereum Authors
// This file is part of go-ethereum.
//
// go-ethereum is free software: you can redistribute it and/or modify
// it under the terms of the GNU General Public License as published by
// the Free Software Foundation, either version 3 of the License, or
// (at your option) any later version.
//
// go-ethereum is distributed in the hope that it will be useful,
// but WITHOUT ANY WARRANTY; without even the implied warranty of
// MERCHANTABILITY or FITNESS FOR A PARTICULAR PURPOSE. See the
// GNU General Public License for more details.
//
// You should have received a copy of the GNU General Public License
// along with go-ethereum. If not, see <http://www.gnu.org/licenses/>.

// Package utils contains internal helper functions for go-ethereum commands.
package utils

import (
	"bytes"
	"context"
	"crypto/ecdsa"
	"encoding/hex"
	"encoding/json"
	"errors"
	"fmt"
	"math"
	"math/big"
	"net/http"
	"os"
	"path/filepath"
	godebug "runtime/debug"
	"strconv"
	"strings"
	"time"

	"github.com/ethereum/go-ethereum/accounts"
	"github.com/ethereum/go-ethereum/accounts/keystore"
	"github.com/ethereum/go-ethereum/builder"
	"github.com/ethereum/go-ethereum/common"
	"github.com/ethereum/go-ethereum/common/fdlimit"
	"github.com/ethereum/go-ethereum/common/hexutil"
	"github.com/ethereum/go-ethereum/consensus/ethash"
	"github.com/ethereum/go-ethereum/core"
	"github.com/ethereum/go-ethereum/core/rawdb"
	"github.com/ethereum/go-ethereum/core/txpool"
	"github.com/ethereum/go-ethereum/core/types"
	"github.com/ethereum/go-ethereum/core/vm"
	"github.com/ethereum/go-ethereum/crypto"
	"github.com/ethereum/go-ethereum/eth"
	ethcatalyst "github.com/ethereum/go-ethereum/eth/catalyst"
	"github.com/ethereum/go-ethereum/eth/downloader"
	"github.com/ethereum/go-ethereum/eth/ethconfig"
	"github.com/ethereum/go-ethereum/eth/filters"
	"github.com/ethereum/go-ethereum/eth/gasprice"
	"github.com/ethereum/go-ethereum/eth/tracers"
	"github.com/ethereum/go-ethereum/ethdb"
	"github.com/ethereum/go-ethereum/ethdb/remotedb"
	"github.com/ethereum/go-ethereum/ethstats"
	"github.com/ethereum/go-ethereum/graphql"
	"github.com/ethereum/go-ethereum/internal/ethapi"
	"github.com/ethereum/go-ethereum/internal/flags"
	"github.com/ethereum/go-ethereum/les"
	lescatalyst "github.com/ethereum/go-ethereum/les/catalyst"
	"github.com/ethereum/go-ethereum/log"
	"github.com/ethereum/go-ethereum/metrics"
	"github.com/ethereum/go-ethereum/metrics/exp"
	"github.com/ethereum/go-ethereum/metrics/influxdb"
	"github.com/ethereum/go-ethereum/miner"
	"github.com/ethereum/go-ethereum/node"
	"github.com/ethereum/go-ethereum/p2p"
	"github.com/ethereum/go-ethereum/p2p/enode"
	"github.com/ethereum/go-ethereum/p2p/nat"
	"github.com/ethereum/go-ethereum/p2p/netutil"
	"github.com/ethereum/go-ethereum/params"
	"github.com/ethereum/go-ethereum/rlp"
	"github.com/ethereum/go-ethereum/rpc"
	pcsclite "github.com/gballet/go-libpcsclite"
	gopsutil "github.com/shirou/gopsutil/mem"
	"github.com/urfave/cli/v2"
)

// These are all the command line flags we support.
// If you add to this list, please remember to include the
// flag in the appropriate command definition.
//
// The flags are defined here so their names and help texts
// are the same for all commands.

var (
	// General settings
	DataDirFlag = &flags.DirectoryFlag{
		Name:     "datadir",
		Usage:    "Data directory for the databases and keystore",
		Value:    flags.DirectoryString(node.DefaultDataDir()),
		Category: flags.EthCategory,
	}
	RemoteDBFlag = &cli.StringFlag{
		Name:     "remotedb",
		Usage:    "URL for remote database",
		Category: flags.LoggingCategory,
	}
	DBEngineFlag = &cli.StringFlag{
		Name:     "db.engine",
		Usage:    "Backing database implementation to use ('leveldb' or 'pebble')",
		Value:    "leveldb",
		Category: flags.EthCategory,
	}
	AncientFlag = &flags.DirectoryFlag{
		Name:     "datadir.ancient",
		Usage:    "Root directory for ancient data (default = inside chaindata)",
		Category: flags.EthCategory,
	}
	MinFreeDiskSpaceFlag = &flags.DirectoryFlag{
		Name:     "datadir.minfreedisk",
		Usage:    "Minimum free disk space in MB, once reached triggers auto shut down (default = --cache.gc converted to MB, 0 = disabled)",
		Category: flags.EthCategory,
	}
	KeyStoreDirFlag = &flags.DirectoryFlag{
		Name:     "keystore",
		Usage:    "Directory for the keystore (default = inside the datadir)",
		Category: flags.AccountCategory,
	}
	USBFlag = &cli.BoolFlag{
		Name:     "usb",
		Usage:    "Enable monitoring and management of USB hardware wallets",
		Category: flags.AccountCategory,
	}
	SmartCardDaemonPathFlag = &cli.StringFlag{
		Name:     "pcscdpath",
		Usage:    "Path to the smartcard daemon (pcscd) socket file",
		Value:    pcsclite.PCSCDSockName,
		Category: flags.AccountCategory,
	}
	NetworkIdFlag = &cli.Uint64Flag{
		Name:     "networkid",
		Usage:    "Explicitly set network id (integer)(For testnets: use --rinkeby, --goerli, --sepolia instead)",
		Value:    ethconfig.Defaults.NetworkId,
		Category: flags.EthCategory,
	}
	MainnetFlag = &cli.BoolFlag{
		Name:     "mainnet",
		Usage:    "Ethereum mainnet",
		Category: flags.EthCategory,
	}
	RinkebyFlag = &cli.BoolFlag{
		Name:     "rinkeby",
		Usage:    "Rinkeby network: pre-configured proof-of-authority test network",
		Category: flags.EthCategory,
	}
	GoerliFlag = &cli.BoolFlag{
		Name:     "goerli",
		Usage:    "Görli network: pre-configured proof-of-authority test network",
		Category: flags.EthCategory,
	}
	SepoliaFlag = &cli.BoolFlag{
		Name:     "sepolia",
		Usage:    "Sepolia network: pre-configured proof-of-work test network",
		Category: flags.EthCategory,
	}

	// Dev mode
	DeveloperFlag = &cli.BoolFlag{
		Name:     "dev",
		Usage:    "Ephemeral proof-of-authority network with a pre-funded developer account, mining enabled",
		Category: flags.DevCategory,
	}
	DeveloperPeriodFlag = &cli.IntFlag{
		Name:     "dev.period",
		Usage:    "Block period to use in developer mode (0 = mine only if transaction pending)",
		Category: flags.DevCategory,
	}
	DeveloperGasLimitFlag = &cli.Uint64Flag{
		Name:     "dev.gaslimit",
		Usage:    "Initial block gas limit",
		Value:    11500000,
		Category: flags.DevCategory,
	}

	IdentityFlag = &cli.StringFlag{
		Name:     "identity",
		Usage:    "Custom node name",
		Category: flags.NetworkingCategory,
	}
	DocRootFlag = &flags.DirectoryFlag{
		Name:     "docroot",
		Usage:    "Document Root for HTTPClient file scheme",
		Value:    flags.DirectoryString(flags.HomeDir()),
		Category: flags.APICategory,
	}
	ExitWhenSyncedFlag = &cli.BoolFlag{
		Name:     "exitwhensynced",
		Usage:    "Exits after block synchronisation completes",
		Category: flags.EthCategory,
	}

	// Dump command options.
	IterativeOutputFlag = &cli.BoolFlag{
		Name:  "iterative",
		Usage: "Print streaming JSON iteratively, delimited by newlines",
		Value: true,
	}
	ExcludeStorageFlag = &cli.BoolFlag{
		Name:  "nostorage",
		Usage: "Exclude storage entries (save db lookups)",
	}
	IncludeIncompletesFlag = &cli.BoolFlag{
		Name:  "incompletes",
		Usage: "Include accounts for which we don't have the address (missing preimage)",
	}
	ExcludeCodeFlag = &cli.BoolFlag{
		Name:  "nocode",
		Usage: "Exclude contract code (save db lookups)",
	}
	StartKeyFlag = &cli.StringFlag{
		Name:  "start",
		Usage: "Start position. Either a hash or address",
		Value: "0x0000000000000000000000000000000000000000000000000000000000000000",
	}
	DumpLimitFlag = &cli.Uint64Flag{
		Name:  "limit",
		Usage: "Max number of elements (0 = no limit)",
		Value: 0,
	}

	defaultSyncMode = ethconfig.Defaults.SyncMode
	SyncModeFlag    = &flags.TextMarshalerFlag{
		Name:     "syncmode",
		Usage:    `Blockchain sync mode ("snap", "full" or "light")`,
		Value:    &defaultSyncMode,
		Category: flags.EthCategory,
	}
	GCModeFlag = &cli.StringFlag{
		Name:     "gcmode",
		Usage:    `Blockchain garbage collection mode ("full", "archive")`,
		Value:    "full",
		Category: flags.EthCategory,
	}
	SnapshotFlag = &cli.BoolFlag{
		Name:     "snapshot",
		Usage:    `Enables snapshot-database mode (default = enable)`,
		Value:    true,
		Category: flags.EthCategory,
	}
	TxLookupLimitFlag = &cli.Uint64Flag{
		Name:     "txlookuplimit",
		Usage:    "Number of recent blocks to maintain transactions index for (default = about one year, 0 = entire chain)",
		Value:    ethconfig.Defaults.TxLookupLimit,
		Category: flags.EthCategory,
	}
	LightKDFFlag = &cli.BoolFlag{
		Name:     "lightkdf",
		Usage:    "Reduce key-derivation RAM & CPU usage at some expense of KDF strength",
		Category: flags.AccountCategory,
	}
	EthRequiredBlocksFlag = &cli.StringFlag{
		Name:     "eth.requiredblocks",
		Usage:    "Comma separated block number-to-hash mappings to require for peering (<number>=<hash>)",
		Category: flags.EthCategory,
	}
	LegacyWhitelistFlag = &cli.StringFlag{
		Name:     "whitelist",
		Usage:    "Comma separated block number-to-hash mappings to enforce (<number>=<hash>) (deprecated in favor of --eth.requiredblocks)",
		Category: flags.DeprecatedCategory,
	}
	BloomFilterSizeFlag = &cli.Uint64Flag{
		Name:     "bloomfilter.size",
		Usage:    "Megabytes of memory allocated to bloom-filter for pruning",
		Value:    2048,
		Category: flags.EthCategory,
	}
	OverrideShanghai = &cli.Uint64Flag{
		Name:     "override.shanghai",
		Usage:    "Manually specify the Shanghai fork timestamp, overriding the bundled setting",
		Category: flags.EthCategory,
	}
	// Light server and client settings
	LightServeFlag = &cli.IntFlag{
		Name:     "light.serve",
		Usage:    "Maximum percentage of time allowed for serving LES requests (multi-threaded processing allows values over 100)",
		Value:    ethconfig.Defaults.LightServ,
		Category: flags.LightCategory,
	}
	LightIngressFlag = &cli.IntFlag{
		Name:     "light.ingress",
		Usage:    "Incoming bandwidth limit for serving light clients (kilobytes/sec, 0 = unlimited)",
		Value:    ethconfig.Defaults.LightIngress,
		Category: flags.LightCategory,
	}
	LightEgressFlag = &cli.IntFlag{
		Name:     "light.egress",
		Usage:    "Outgoing bandwidth limit for serving light clients (kilobytes/sec, 0 = unlimited)",
		Value:    ethconfig.Defaults.LightEgress,
		Category: flags.LightCategory,
	}
	LightMaxPeersFlag = &cli.IntFlag{
		Name:     "light.maxpeers",
		Usage:    "Maximum number of light clients to serve, or light servers to attach to",
		Value:    ethconfig.Defaults.LightPeers,
		Category: flags.LightCategory,
	}
	UltraLightServersFlag = &cli.StringFlag{
		Name:     "ulc.servers",
		Usage:    "List of trusted ultra-light servers",
		Value:    strings.Join(ethconfig.Defaults.UltraLightServers, ","),
		Category: flags.LightCategory,
	}
	UltraLightFractionFlag = &cli.IntFlag{
		Name:     "ulc.fraction",
		Usage:    "Minimum % of trusted ultra-light servers required to announce a new head",
		Value:    ethconfig.Defaults.UltraLightFraction,
		Category: flags.LightCategory,
	}
	UltraLightOnlyAnnounceFlag = &cli.BoolFlag{
		Name:     "ulc.onlyannounce",
		Usage:    "Ultra light server sends announcements only",
		Category: flags.LightCategory,
	}
	LightNoPruneFlag = &cli.BoolFlag{
		Name:     "light.nopruning",
		Usage:    "Disable ancient light chain data pruning",
		Category: flags.LightCategory,
	}
	LightNoSyncServeFlag = &cli.BoolFlag{
		Name:     "light.nosyncserve",
		Usage:    "Enables serving light clients before syncing",
		Category: flags.LightCategory,
	}

	// Ethash settings
	EthashCacheDirFlag = &flags.DirectoryFlag{
		Name:     "ethash.cachedir",
		Usage:    "Directory to store the ethash verification caches (default = inside the datadir)",
		Category: flags.EthashCategory,
	}
	EthashCachesInMemoryFlag = &cli.IntFlag{
		Name:     "ethash.cachesinmem",
		Usage:    "Number of recent ethash caches to keep in memory (16MB each)",
		Value:    ethconfig.Defaults.Ethash.CachesInMem,
		Category: flags.EthashCategory,
	}
	EthashCachesOnDiskFlag = &cli.IntFlag{
		Name:     "ethash.cachesondisk",
		Usage:    "Number of recent ethash caches to keep on disk (16MB each)",
		Value:    ethconfig.Defaults.Ethash.CachesOnDisk,
		Category: flags.EthashCategory,
	}
	EthashCachesLockMmapFlag = &cli.BoolFlag{
		Name:     "ethash.cacheslockmmap",
		Usage:    "Lock memory maps of recent ethash caches",
		Category: flags.EthashCategory,
	}
	EthashDatasetDirFlag = &flags.DirectoryFlag{
		Name:     "ethash.dagdir",
		Usage:    "Directory to store the ethash mining DAGs",
		Value:    flags.DirectoryString(ethconfig.Defaults.Ethash.DatasetDir),
		Category: flags.EthashCategory,
	}
	EthashDatasetsInMemoryFlag = &cli.IntFlag{
		Name:     "ethash.dagsinmem",
		Usage:    "Number of recent ethash mining DAGs to keep in memory (1+GB each)",
		Value:    ethconfig.Defaults.Ethash.DatasetsInMem,
		Category: flags.EthashCategory,
	}
	EthashDatasetsOnDiskFlag = &cli.IntFlag{
		Name:     "ethash.dagsondisk",
		Usage:    "Number of recent ethash mining DAGs to keep on disk (1+GB each)",
		Value:    ethconfig.Defaults.Ethash.DatasetsOnDisk,
		Category: flags.EthashCategory,
	}
	EthashDatasetsLockMmapFlag = &cli.BoolFlag{
		Name:     "ethash.dagslockmmap",
		Usage:    "Lock memory maps for recent ethash mining DAGs",
		Category: flags.EthashCategory,
	}

	// Transaction pool settings
	TxPoolLocalsFlag = &cli.StringFlag{
		Name:     "txpool.locals",
		Usage:    "Comma separated accounts to treat as locals (no flush, priority inclusion)",
		Category: flags.TxPoolCategory,
	}
	TxPoolNoLocalsFlag = &cli.BoolFlag{
		Name:     "txpool.nolocals",
		Usage:    "Disables price exemptions for locally submitted transactions",
		Category: flags.TxPoolCategory,
	}
	TxPoolJournalFlag = &cli.StringFlag{
		Name:     "txpool.journal",
		Usage:    "Disk journal for local transaction to survive node restarts",
		Value:    txpool.DefaultConfig.Journal,
		Category: flags.TxPoolCategory,
	}
	TxPoolRejournalFlag = &cli.DurationFlag{
		Name:     "txpool.rejournal",
		Usage:    "Time interval to regenerate the local transaction journal",
		Value:    txpool.DefaultConfig.Rejournal,
		Category: flags.TxPoolCategory,
	}
	TxPoolPriceLimitFlag = &cli.Uint64Flag{
		Name:     "txpool.pricelimit",
		Usage:    "Minimum gas price limit to enforce for acceptance into the pool",
		Value:    ethconfig.Defaults.TxPool.PriceLimit,
		Category: flags.TxPoolCategory,
	}
	TxPoolPriceBumpFlag = &cli.Uint64Flag{
		Name:     "txpool.pricebump",
		Usage:    "Price bump percentage to replace an already existing transaction",
		Value:    ethconfig.Defaults.TxPool.PriceBump,
		Category: flags.TxPoolCategory,
	}
	TxPoolAccountSlotsFlag = &cli.Uint64Flag{
		Name:     "txpool.accountslots",
		Usage:    "Minimum number of executable transaction slots guaranteed per account",
		Value:    ethconfig.Defaults.TxPool.AccountSlots,
		Category: flags.TxPoolCategory,
	}
	TxPoolGlobalSlotsFlag = &cli.Uint64Flag{
		Name:     "txpool.globalslots",
		Usage:    "Maximum number of executable transaction slots for all accounts",
		Value:    ethconfig.Defaults.TxPool.GlobalSlots,
		Category: flags.TxPoolCategory,
	}
	TxPoolAccountQueueFlag = &cli.Uint64Flag{
		Name:     "txpool.accountqueue",
		Usage:    "Maximum number of non-executable transaction slots permitted per account",
		Value:    ethconfig.Defaults.TxPool.AccountQueue,
		Category: flags.TxPoolCategory,
	}
	TxPoolGlobalQueueFlag = &cli.Uint64Flag{
		Name:     "txpool.globalqueue",
		Usage:    "Maximum number of non-executable transaction slots for all accounts",
		Value:    ethconfig.Defaults.TxPool.GlobalQueue,
		Category: flags.TxPoolCategory,
	}
	TxPoolLifetimeFlag = &cli.DurationFlag{
		Name:     "txpool.lifetime",
		Usage:    "Maximum amount of time non-executable transaction are queued",
		Value:    ethconfig.Defaults.TxPool.Lifetime,
		Category: flags.TxPoolCategory,
	}

	TxPoolPrivateLifetimeFlag = &cli.DurationFlag{
		Name:     "txpool.privatelifetime",
		Usage:    "Maximum amount of time private transactions are withheld from public broadcasting",
		Value:    ethconfig.Defaults.TxPool.PrivateTxLifetime,
		Category: flags.TxPoolCategory,
	}
	// Performance tuning settings
	CacheFlag = &cli.IntFlag{
		Name:     "cache",
		Usage:    "Megabytes of memory allocated to internal caching (default = 4096 mainnet full node, 128 light mode)",
		Value:    1024,
		Category: flags.PerfCategory,
	}
	CacheDatabaseFlag = &cli.IntFlag{
		Name:     "cache.database",
		Usage:    "Percentage of cache memory allowance to use for database io",
		Value:    50,
		Category: flags.PerfCategory,
	}
	CacheTrieFlag = &cli.IntFlag{
		Name:     "cache.trie",
		Usage:    "Percentage of cache memory allowance to use for trie caching (default = 15% full mode, 30% archive mode)",
		Value:    15,
		Category: flags.PerfCategory,
	}
	CacheTrieJournalFlag = &cli.StringFlag{
		Name:     "cache.trie.journal",
		Usage:    "Disk journal directory for trie cache to survive node restarts",
		Value:    ethconfig.Defaults.TrieCleanCacheJournal,
		Category: flags.PerfCategory,
	}
	CacheTrieRejournalFlag = &cli.DurationFlag{
		Name:     "cache.trie.rejournal",
		Usage:    "Time interval to regenerate the trie cache journal",
		Value:    ethconfig.Defaults.TrieCleanCacheRejournal,
		Category: flags.PerfCategory,
	}
	CacheGCFlag = &cli.IntFlag{
		Name:     "cache.gc",
		Usage:    "Percentage of cache memory allowance to use for trie pruning (default = 25% full mode, 0% archive mode)",
		Value:    25,
		Category: flags.PerfCategory,
	}
	CacheSnapshotFlag = &cli.IntFlag{
		Name:     "cache.snapshot",
		Usage:    "Percentage of cache memory allowance to use for snapshot caching (default = 10% full mode, 20% archive mode)",
		Value:    10,
		Category: flags.PerfCategory,
	}
	CacheNoPrefetchFlag = &cli.BoolFlag{
		Name:     "cache.noprefetch",
		Usage:    "Disable heuristic state prefetch during block import (less CPU and disk IO, more time waiting for data)",
		Category: flags.PerfCategory,
	}
	CachePreimagesFlag = &cli.BoolFlag{
		Name:     "cache.preimages",
		Usage:    "Enable recording the SHA3/keccak preimages of trie keys",
		Category: flags.PerfCategory,
	}
	CacheLogSizeFlag = &cli.IntFlag{
		Name:     "cache.blocklogs",
		Usage:    "Size (in number of blocks) of the log cache for filtering",
		Category: flags.PerfCategory,
		Value:    ethconfig.Defaults.FilterLogCacheSize,
	}
	FDLimitFlag = &cli.IntFlag{
		Name:     "fdlimit",
		Usage:    "Raise the open file descriptor resource limit (default = system fd limit)",
		Category: flags.PerfCategory,
	}

	// Miner settings
	MiningEnabledFlag = &cli.BoolFlag{
		Name:     "mine",
		Usage:    "Enable mining",
		Category: flags.MinerCategory,
	}
	MinerThreadsFlag = &cli.IntFlag{
		Name:     "miner.threads",
		Usage:    "Number of CPU threads to use for mining",
		Value:    0,
		Category: flags.MinerCategory,
	}
	MinerNotifyFlag = &cli.StringFlag{
		Name:     "miner.notify",
		Usage:    "Comma separated HTTP URL list to notify of new work packages",
		Category: flags.MinerCategory,
	}
	MinerNotifyFullFlag = &cli.BoolFlag{
		Name:     "miner.notify.full",
		Usage:    "Notify with pending block headers instead of work packages",
		Category: flags.MinerCategory,
	}
	MinerGasLimitFlag = &cli.Uint64Flag{
		Name:     "miner.gaslimit",
		Usage:    "Target gas ceiling for mined blocks",
		Value:    ethconfig.Defaults.Miner.GasCeil,
		Category: flags.MinerCategory,
	}
	MinerGasPriceFlag = &flags.BigFlag{
		Name:     "miner.gasprice",
		Usage:    "Minimum gas price for mining a transaction",
		Value:    ethconfig.Defaults.Miner.GasPrice,
		Category: flags.MinerCategory,
	}
	MinerAlgoTypeFlag = &cli.StringFlag{
		Name:     "miner.algotype",
		Usage:    "[NOTE: Deprecated, please use builder.algotype instead] Block building algorithm to use [=mev-geth] (mev-geth, greedy, greedy-buckets)",
		Value:    "mev-geth",
		Category: flags.MinerCategory,
	}
	MinerEtherbaseFlag = &cli.StringFlag{
		Name:     "miner.etherbase",
		Usage:    "0x prefixed public address for block mining rewards",
		Category: flags.MinerCategory,
	}
	MinerExtraDataFlag = &cli.StringFlag{
		Name:     "miner.extradata",
		Usage:    "Block extra data set by the miner (default = client version)",
		Category: flags.MinerCategory,
	}
	MinerRecommitIntervalFlag = &cli.DurationFlag{
		Name:     "miner.recommit",
		Usage:    "Time interval to recreate the block being mined",
		Value:    ethconfig.Defaults.Miner.Recommit,
		Category: flags.MinerCategory,
	}
	MinerNoVerifyFlag = &cli.BoolFlag{
		Name:     "miner.noverify",
		Usage:    "Disable remote sealing verification",
		Category: flags.MinerCategory,
	}
	MinerMaxMergedBundlesFlag = &cli.IntFlag{
		Name:     "miner.maxmergedbundles",
		Usage:    "flashbots - The maximum amount of bundles to merge. The miner will run this many workers in parallel to calculate if the full block is more profitable with these additional bundles.",
		Value:    3,
		Category: flags.MinerCategory,
	}
	MinerBlocklistFileFlag = &cli.StringFlag{
		Name:     "miner.blocklist",
		Usage:    "[NOTE: Deprecated, please use builder.blacklist] flashbots - Path to JSON file with list of blocked addresses. Miner will ignore txs that touch mentioned addresses.",
		Value:    "",
		Category: flags.MinerCategory,
	}
	MinerNewPayloadTimeout = &cli.DurationFlag{
		Name:     "miner.newpayload-timeout",
		Usage:    "Specify the maximum time allowance for creating a new payload",
		Value:    ethconfig.Defaults.Miner.NewPayloadTimeout,
		Category: flags.MinerCategory,
	}

	// Account settings
	UnlockedAccountFlag = &cli.StringFlag{
		Name:     "unlock",
		Usage:    "Comma separated list of accounts to unlock",
		Value:    "",
		Category: flags.AccountCategory,
	}
	PasswordFileFlag = &cli.PathFlag{
		Name:      "password",
		Usage:     "Password file to use for non-interactive password input",
		TakesFile: true,
		Category:  flags.AccountCategory,
	}
	ExternalSignerFlag = &cli.StringFlag{
		Name:     "signer",
		Usage:    "External signer (url or path to ipc file)",
		Value:    "",
		Category: flags.AccountCategory,
	}
	InsecureUnlockAllowedFlag = &cli.BoolFlag{
		Name:     "allow-insecure-unlock",
		Usage:    "Allow insecure account unlocking when account-related RPCs are exposed by http",
		Category: flags.AccountCategory,
	}

	// EVM settings
	VMEnableDebugFlag = &cli.BoolFlag{
		Name:     "vmdebug",
		Usage:    "Record information useful for VM and contract debugging",
		Category: flags.VMCategory,
	}

	// API options.
	RPCGlobalGasCapFlag = &cli.Uint64Flag{
		Name:     "rpc.gascap",
		Usage:    "Sets a cap on gas that can be used in eth_call/estimateGas (0=infinite)",
		Value:    ethconfig.Defaults.RPCGasCap,
		Category: flags.APICategory,
	}
	RPCGlobalEVMTimeoutFlag = &cli.DurationFlag{
		Name:     "rpc.evmtimeout",
		Usage:    "Sets a timeout used for eth_call (0=infinite)",
		Value:    ethconfig.Defaults.RPCEVMTimeout,
		Category: flags.APICategory,
	}
	RPCGlobalTxFeeCapFlag = &cli.Float64Flag{
		Name:     "rpc.txfeecap",
		Usage:    "Sets a cap on transaction fee (in ether) that can be sent via the RPC APIs (0 = no cap)",
		Value:    ethconfig.Defaults.RPCTxFeeCap,
		Category: flags.APICategory,
	}
	// Authenticated RPC HTTP settings
	AuthListenFlag = &cli.StringFlag{
		Name:     "authrpc.addr",
		Usage:    "Listening address for authenticated APIs",
		Value:    node.DefaultConfig.AuthAddr,
		Category: flags.APICategory,
	}
	AuthPortFlag = &cli.IntFlag{
		Name:     "authrpc.port",
		Usage:    "Listening port for authenticated APIs",
		Value:    node.DefaultConfig.AuthPort,
		Category: flags.APICategory,
	}
	AuthVirtualHostsFlag = &cli.StringFlag{
		Name:     "authrpc.vhosts",
		Usage:    "Comma separated list of virtual hostnames from which to accept requests (server enforced). Accepts '*' wildcard.",
		Value:    strings.Join(node.DefaultConfig.AuthVirtualHosts, ","),
		Category: flags.APICategory,
	}
	JWTSecretFlag = &flags.DirectoryFlag{
		Name:     "authrpc.jwtsecret",
		Usage:    "Path to a JWT secret to use for authenticated RPC endpoints",
		Category: flags.APICategory,
	}

	// Logging and debug settings
	EthStatsURLFlag = &cli.StringFlag{
		Name:     "ethstats",
		Usage:    "Reporting URL of a ethstats service (nodename:secret@host:port)",
		Category: flags.MetricsCategory,
	}
	FakePoWFlag = &cli.BoolFlag{
		Name:     "fakepow",
		Usage:    "Disables proof-of-work verification",
		Category: flags.LoggingCategory,
	}
	NoCompactionFlag = &cli.BoolFlag{
		Name:     "nocompaction",
		Usage:    "Disables db compaction after import",
		Category: flags.LoggingCategory,
	}

	// MISC settings
	SyncTargetFlag = &cli.PathFlag{
		Name:      "synctarget",
		Usage:     `File for containing the hex-encoded block-rlp as sync target(dev feature)`,
		TakesFile: true,
		Category:  flags.MiscCategory,
	}
	// Builder API settings
	BuilderEnabled = &cli.BoolFlag{
		Name:     "builder",
		Usage:    "Enable the builder",
		Category: flags.BuilderCategory,
	}
<<<<<<< HEAD
	BuilderEnableMultiTxSnapshot = &cli.BoolFlag{
		Name: "builder.multi_tx_snapshot",
		Usage: "Enable multi-transaction snapshots for block building, " +
			"which decrease amount of state copying on bundle reverts (note: experimental)",
		EnvVars:  []string{"BUILDER_MULTI_TX_SNAPSHOT"},
		Value:    ethconfig.Defaults.Miner.EnableMultiTransactionSnapshot,
		Category: flags.BuilderCategory,
	}
=======

	// BuilderAlgoTypeFlag replaces MinerAlgoTypeFlag to move away from deprecated miner package
	// Note: builder.algotype was previously miner.algotype - this flag is still propagated to the miner configuration,
	// see setMiner in cmd/utils/flags.go
	BuilderAlgoTypeFlag = &cli.StringFlag{
		Name:     "builder.algotype",
		Usage:    "Block building algorithm to use [=mev-geth] (mev-geth, greedy, greedy-buckets)",
		Value:    "mev-geth",
		Category: flags.BuilderCategory,
	}

	// BuilderPriceCutoffPercentFlag replaces MinerPriceCutoffPercentFlag to move away from deprecated miner package
	// Note: builder.price_cutoff_percent was previously miner.price_cutoff_percent -
	// this flag is still propagated to the miner configuration, see setMiner in cmd/utils/flags.go
	BuilderPriceCutoffPercentFlag = &cli.IntFlag{
		Name: "builder.price_cutoff_percent",
		Usage: "flashbots - The minimum effective gas price threshold used for bucketing transactions by price. " +
			"For example if the top transaction in a list has an effective gas price of 1000 wei and price_cutoff_percent " +
			"is 10 (i.e. 10%), then the minimum effective gas price included in the same bucket as the top transaction " +
			"is (1000 * 10%) = 100 wei.\n" +
			"NOTE: This flag is only used when builder.algotype=greedy-buckets",
		Value:    ethconfig.Defaults.Miner.PriceCutoffPercent,
		Category: flags.BuilderCategory,
		EnvVars:  []string{"FLASHBOTS_BUILDER_PRICE_CUTOFF_PERCENT"},
	}

>>>>>>> 893d4c87
	BuilderEnableValidatorChecks = &cli.BoolFlag{
		Name:     "builder.validator_checks",
		Usage:    "Enable the validator checks",
		Category: flags.BuilderCategory,
	}
	BuilderBlockValidationBlacklistSourceFilePath = &cli.StringFlag{
		Name: "builder.blacklist",
		Usage: "Path to file containing blacklisted addresses, json-encoded list of strings. " +
			"Builder will ignore transactions that touch mentioned addresses. This flag is also used for block validation API.\n" +
			"NOTE: builder.validation_blacklist is deprecated and will be removed in the future in favor of builder.blacklist",
		Value:    "",
		Aliases:  []string{"builder.validation_blacklist"},
		Category: flags.BuilderCategory,
	}
	BuilderEnableLocalRelay = &cli.BoolFlag{
		Name:     "builder.local_relay",
		Usage:    "Enable the local relay",
		Category: flags.BuilderCategory,
	}
	BuilderSlotsInEpoch = &cli.Uint64Flag{
		Name:     "builder.slots_in_epoch",
		Usage:    "Set the number of slots in an epoch in the local relay",
		Value:    32,
		Category: flags.BuilderCategory,
	}
	BuilderSecondsInSlot = &cli.Uint64Flag{
		Name:     "builder.seconds_in_slot",
		Usage:    "Set the number of seconds in a slot in the local relay",
		Value:    12,
		Category: flags.BuilderCategory,
	}
	BuilderDisableBundleFetcher = &cli.BoolFlag{
		Name:     "builder.no_bundle_fetcher",
		Usage:    "Disable the bundle fetcher",
		Category: flags.BuilderCategory,
	}
	BuilderDryRun = &cli.BoolFlag{
		Name:     "builder.dry-run",
		Usage:    "Builder only validates blocks without submission to the relay",
		Category: flags.BuilderCategory,
	}
	BuilderIgnoreLatePayloadAttributes = &cli.BoolFlag{
		Name:     "builder.ignore_late_payload_attributes",
		Usage:    "Builder will ignore all but the first payload attributes. Use if your CL sends non-canonical head updates.",
		Category: flags.BuilderCategory,
	}
	BuilderSecretKey = &cli.StringFlag{
		Name:     "builder.secret_key",
		Usage:    "Builder key used for signing blocks",
		EnvVars:  []string{"BUILDER_SECRET_KEY"},
		Value:    "0x2fc12ae741f29701f8e30f5de6350766c020cb80768a0ff01e6838ffd2431e11",
		Category: flags.BuilderCategory,
	}
	BuilderRelaySecretKey = &cli.StringFlag{
		Name:     "builder.relay_secret_key",
		Usage:    "Builder local relay API key used for signing headers",
		EnvVars:  []string{"BUILDER_RELAY_SECRET_KEY"},
		Value:    "0x2fc12ae741f29701f8e30f5de6350766c020cb80768a0ff01e6838ffd2431e11",
		Category: flags.BuilderCategory,
	}
	BuilderListenAddr = &cli.StringFlag{
		Name:     "builder.listen_addr",
		Usage:    "Listening address for builder endpoint",
		EnvVars:  []string{"BUILDER_LISTEN_ADDR"},
		Value:    ":28545",
		Category: flags.BuilderCategory,
	}
	BuilderGenesisForkVersion = &cli.StringFlag{
		Name:     "builder.genesis_fork_version",
		Usage:    "Gensis fork version.",
		EnvVars:  []string{"BUILDER_GENESIS_FORK_VERSION"},
		Value:    "0x00000000",
		Category: flags.BuilderCategory,
	}
	BuilderBellatrixForkVersion = &cli.StringFlag{
		Name:     "builder.bellatrix_fork_version",
		Usage:    "Bellatrix fork version.",
		EnvVars:  []string{"BUILDER_BELLATRIX_FORK_VERSION"},
		Value:    "0x02000000",
		Category: flags.BuilderCategory,
	}
	BuilderGenesisValidatorsRoot = &cli.StringFlag{
		Name:     "builder.genesis_validators_root",
		Usage:    "Genesis validators root of the network.",
		EnvVars:  []string{"BUILDER_GENESIS_VALIDATORS_ROOT"},
		Value:    "0x0000000000000000000000000000000000000000000000000000000000000000",
		Category: flags.BuilderCategory,
	}
	BuilderBeaconEndpoints = &cli.StringFlag{
		Name:     "builder.beacon_endpoints",
		Usage:    "Comma separated list of beacon endpoints to connect to for beacon chain data",
		EnvVars:  []string{"BUILDER_BEACON_ENDPOINTS"},
		Value:    "http://127.0.0.1:5052",
		Category: flags.BuilderCategory,
	}
	BuilderRemoteRelayEndpoint = &cli.StringFlag{
		Name:     "builder.remote_relay_endpoint",
		Usage:    "Relay endpoint to connect to for validator registration data, if not provided will expose validator registration locally",
		EnvVars:  []string{"BUILDER_REMOTE_RELAY_ENDPOINT"},
		Value:    "",
		Category: flags.BuilderCategory,
	}
	BuilderSecondaryRemoteRelayEndpoints = &cli.StringFlag{
		Name:     "builder.secondary_remote_relay_endpoints",
		Usage:    "Comma separated relay endpoints to connect to for validator registration data missing from the primary remote relay, and to push blocks for registrations missing from or matching the primary",
		EnvVars:  []string{"BUILDER_SECONDARY_REMOTE_RELAY_ENDPOINTS"},
		Value:    "",
		Category: flags.BuilderCategory,
	}

	// Builder rate limit settings

	BuilderRateLimitDuration = &cli.StringFlag{
		Name: "builder.rate_limit_duration",
		Usage: "Determines rate limit of events processed by builder. For example, a value of \"500ms\" denotes that the builder processes events every 500ms. " +
			"A duration string is a possibly signed sequence " +
			"of decimal numbers, each with optional fraction and a unit suffix, such as \"300ms\", \"-1.5h\" or \"2h45m\"",
		EnvVars:  []string{"FLASHBOTS_BUILDER_RATE_LIMIT_DURATION"},
		Value:    builder.RateLimitIntervalDefault.String(),
		Category: flags.BuilderCategory,
	}

	// BuilderRateLimitMaxBurst burst value can be thought of as a bucket of size b, initially full and refilled at rate r per second.
	// b is defined by BuilderRateLimitMaxBurst and r is defined by BuilderRateLimitDuration.
	// Additional details can be found on rate.Limiter documentation: https://pkg.go.dev/golang.org/x/time/rate#Limiter
	BuilderRateLimitMaxBurst = &cli.IntFlag{
		Name:     "builder.rate_limit_max_burst",
		Usage:    "Determines the maximum number of burst events the builder can accommodate at any given point in time.",
		EnvVars:  []string{"FLASHBOTS_BUILDER_RATE_LIMIT_MAX_BURST"},
		Value:    builder.RateLimitBurstDefault,
		Category: flags.BuilderCategory,
	}

	BuilderBlockResubmitInterval = &cli.StringFlag{
		Name:     "builder.block_resubmit_interval",
		Usage:    "Determines the interval at which builder will resubmit block submissions",
		EnvVars:  []string{"FLASHBOTS_BUILDER_RATE_LIMIT_RESUBMIT_INTERVAL"},
		Value:    builder.BlockResubmitIntervalDefault.String(),
		Category: flags.BuilderCategory,
	}

	BuilderSubmissionOffset = &cli.DurationFlag{
		Name: "builder.submission_offset",
		Usage: "Determines the offset from the end of slot time that the builder will submit blocks. " +
			"For example, if a slot is 12 seconds long, and the offset is 2 seconds, the builder will submit blocks at 10 seconds into the slot.",
		EnvVars:  []string{"FLASHBOTS_BUILDER_SUBMISSION_OFFSET"},
		Value:    builder.SubmissionOffsetFromEndOfSlotSecondsDefault,
		Category: flags.BuilderCategory,
	}

	BuilderEnableCancellations = &cli.BoolFlag{
		Name:     "builder.cancellations",
		Usage:    "Enable cancellations for the builder",
		Category: flags.BuilderCategory,
	}

	// RPC settings
	IPCDisabledFlag = &cli.BoolFlag{
		Name:     "ipcdisable",
		Usage:    "Disable the IPC-RPC server",
		Category: flags.APICategory,
	}
	IPCPathFlag = &flags.DirectoryFlag{
		Name:     "ipcpath",
		Usage:    "Filename for IPC socket/pipe within the datadir (explicit paths escape it)",
		Category: flags.APICategory,
	}
	HTTPEnabledFlag = &cli.BoolFlag{
		Name:     "http",
		Usage:    "Enable the HTTP-RPC server",
		Category: flags.APICategory,
	}
	HTTPListenAddrFlag = &cli.StringFlag{
		Name:     "http.addr",
		Usage:    "HTTP-RPC server listening interface",
		Value:    node.DefaultHTTPHost,
		Category: flags.APICategory,
	}
	HTTPPortFlag = &cli.IntFlag{
		Name:     "http.port",
		Usage:    "HTTP-RPC server listening port",
		Value:    node.DefaultHTTPPort,
		Category: flags.APICategory,
	}
	HTTPCORSDomainFlag = &cli.StringFlag{
		Name:     "http.corsdomain",
		Usage:    "Comma separated list of domains from which to accept cross origin requests (browser enforced)",
		Value:    "",
		Category: flags.APICategory,
	}
	HTTPVirtualHostsFlag = &cli.StringFlag{
		Name:     "http.vhosts",
		Usage:    "Comma separated list of virtual hostnames from which to accept requests (server enforced). Accepts '*' wildcard.",
		Value:    strings.Join(node.DefaultConfig.HTTPVirtualHosts, ","),
		Category: flags.APICategory,
	}
	HTTPApiFlag = &cli.StringFlag{
		Name:     "http.api",
		Usage:    "API's offered over the HTTP-RPC interface",
		Value:    "",
		Category: flags.APICategory,
	}
	HTTPPathPrefixFlag = &cli.StringFlag{
		Name:     "http.rpcprefix",
		Usage:    "HTTP path path prefix on which JSON-RPC is served. Use '/' to serve on all paths.",
		Value:    "",
		Category: flags.APICategory,
	}
	GraphQLEnabledFlag = &cli.BoolFlag{
		Name:     "graphql",
		Usage:    "Enable GraphQL on the HTTP-RPC server. Note that GraphQL can only be started if an HTTP server is started as well.",
		Category: flags.APICategory,
	}
	GraphQLCORSDomainFlag = &cli.StringFlag{
		Name:     "graphql.corsdomain",
		Usage:    "Comma separated list of domains from which to accept cross origin requests (browser enforced)",
		Value:    "",
		Category: flags.APICategory,
	}
	GraphQLVirtualHostsFlag = &cli.StringFlag{
		Name:     "graphql.vhosts",
		Usage:    "Comma separated list of virtual hostnames from which to accept requests (server enforced). Accepts '*' wildcard.",
		Value:    strings.Join(node.DefaultConfig.GraphQLVirtualHosts, ","),
		Category: flags.APICategory,
	}
	WSEnabledFlag = &cli.BoolFlag{
		Name:     "ws",
		Usage:    "Enable the WS-RPC server",
		Category: flags.APICategory,
	}
	WSListenAddrFlag = &cli.StringFlag{
		Name:     "ws.addr",
		Usage:    "WS-RPC server listening interface",
		Value:    node.DefaultWSHost,
		Category: flags.APICategory,
	}
	WSPortFlag = &cli.IntFlag{
		Name:     "ws.port",
		Usage:    "WS-RPC server listening port",
		Value:    node.DefaultWSPort,
		Category: flags.APICategory,
	}
	WSApiFlag = &cli.StringFlag{
		Name:     "ws.api",
		Usage:    "API's offered over the WS-RPC interface",
		Value:    "",
		Category: flags.APICategory,
	}
	WSAllowedOriginsFlag = &cli.StringFlag{
		Name:     "ws.origins",
		Usage:    "Origins from which to accept websockets requests",
		Value:    "",
		Category: flags.APICategory,
	}
	WSPathPrefixFlag = &cli.StringFlag{
		Name:     "ws.rpcprefix",
		Usage:    "HTTP path prefix on which JSON-RPC is served. Use '/' to serve on all paths.",
		Value:    "",
		Category: flags.APICategory,
	}
	ExecFlag = &cli.StringFlag{
		Name:     "exec",
		Usage:    "Execute JavaScript statement",
		Category: flags.APICategory,
	}
	PreloadJSFlag = &cli.StringFlag{
		Name:     "preload",
		Usage:    "Comma separated list of JavaScript files to preload into the console",
		Category: flags.APICategory,
	}
	AllowUnprotectedTxs = &cli.BoolFlag{
		Name:     "rpc.allow-unprotected-txs",
		Usage:    "Allow for unprotected (non EIP155 signed) transactions to be submitted via RPC",
		Category: flags.APICategory,
	}
	EnablePersonal = &cli.BoolFlag{
		Name:     "rpc.enabledeprecatedpersonal",
		Usage:    "Enables the (deprecated) personal namespace",
		Category: flags.APICategory,
	}

	// Network Settings
	MaxPeersFlag = &cli.IntFlag{
		Name:     "maxpeers",
		Usage:    "Maximum number of network peers (network disabled if set to 0)",
		Value:    node.DefaultConfig.P2P.MaxPeers,
		Category: flags.NetworkingCategory,
	}
	MaxPendingPeersFlag = &cli.IntFlag{
		Name:     "maxpendpeers",
		Usage:    "Maximum number of pending connection attempts (defaults used if set to 0)",
		Value:    node.DefaultConfig.P2P.MaxPendingPeers,
		Category: flags.NetworkingCategory,
	}
	ListenPortFlag = &cli.IntFlag{
		Name:     "port",
		Usage:    "Network listening port",
		Value:    30303,
		Category: flags.NetworkingCategory,
	}
	BootnodesFlag = &cli.StringFlag{
		Name:     "bootnodes",
		Usage:    "Comma separated enode URLs for P2P discovery bootstrap",
		Value:    "",
		Category: flags.NetworkingCategory,
	}
	NodeKeyFileFlag = &cli.StringFlag{
		Name:     "nodekey",
		Usage:    "P2P node key file",
		Category: flags.NetworkingCategory,
	}
	NodeKeyHexFlag = &cli.StringFlag{
		Name:     "nodekeyhex",
		Usage:    "P2P node key as hex (for testing)",
		Category: flags.NetworkingCategory,
	}
	NATFlag = &cli.StringFlag{
		Name:     "nat",
		Usage:    "NAT port mapping mechanism (any|none|upnp|pmp|pmp:<IP>|extip:<IP>)",
		Value:    "any",
		Category: flags.NetworkingCategory,
	}
	NoDiscoverFlag = &cli.BoolFlag{
		Name:     "nodiscover",
		Usage:    "Disables the peer discovery mechanism (manual peer addition)",
		Category: flags.NetworkingCategory,
	}
	DiscoveryV5Flag = &cli.BoolFlag{
		Name:     "v5disc",
		Usage:    "Enables the experimental RLPx V5 (Topic Discovery) mechanism",
		Category: flags.NetworkingCategory,
	}
	NetrestrictFlag = &cli.StringFlag{
		Name:     "netrestrict",
		Usage:    "Restricts network communication to the given IP networks (CIDR masks)",
		Category: flags.NetworkingCategory,
	}
	DNSDiscoveryFlag = &cli.StringFlag{
		Name:     "discovery.dns",
		Usage:    "Sets DNS discovery entry points (use \"\" to disable DNS)",
		Category: flags.NetworkingCategory,
	}
	DiscoveryPortFlag = &cli.IntFlag{
		Name:     "discovery.port",
		Usage:    "Use a custom UDP port for P2P discovery",
		Value:    30303,
		Category: flags.NetworkingCategory,
	}

	// Console
	JSpathFlag = &flags.DirectoryFlag{
		Name:     "jspath",
		Usage:    "JavaScript root path for `loadScript`",
		Value:    flags.DirectoryString("."),
		Category: flags.APICategory,
	}
	HttpHeaderFlag = &cli.StringSliceFlag{
		Name:     "header",
		Aliases:  []string{"H"},
		Usage:    "Pass custom headers to the RPC server when using --" + RemoteDBFlag.Name + " or the geth attach console. This flag can be given multiple times.",
		Category: flags.APICategory,
	}

	// Gas price oracle settings
	GpoBlocksFlag = &cli.IntFlag{
		Name:     "gpo.blocks",
		Usage:    "Number of recent blocks to check for gas prices",
		Value:    ethconfig.Defaults.GPO.Blocks,
		Category: flags.GasPriceCategory,
	}
	GpoPercentileFlag = &cli.IntFlag{
		Name:     "gpo.percentile",
		Usage:    "Suggested gas price is the given percentile of a set of recent transaction gas prices",
		Value:    ethconfig.Defaults.GPO.Percentile,
		Category: flags.GasPriceCategory,
	}
	GpoMaxGasPriceFlag = &cli.Int64Flag{
		Name:     "gpo.maxprice",
		Usage:    "Maximum transaction priority fee (or gasprice before London fork) to be recommended by gpo",
		Value:    ethconfig.Defaults.GPO.MaxPrice.Int64(),
		Category: flags.GasPriceCategory,
	}
	GpoIgnoreGasPriceFlag = &cli.Int64Flag{
		Name:     "gpo.ignoreprice",
		Usage:    "Gas price below which gpo will ignore transactions",
		Value:    ethconfig.Defaults.GPO.IgnorePrice.Int64(),
		Category: flags.GasPriceCategory,
	}

	// Metrics flags
	MetricsEnabledFlag = &cli.BoolFlag{
		Name:     "metrics",
		Usage:    "Enable metrics collection and reporting",
		Category: flags.MetricsCategory,
	}
	MetricsEnabledExpensiveFlag = &cli.BoolFlag{
		Name:     "metrics.expensive",
		Usage:    "Enable expensive metrics collection and reporting",
		Category: flags.MetricsCategory,
	}
	// Builder metrics flag
	MetricsEnabledBuilderFlag = &cli.BoolFlag{
		Name:     "metrics.builder",
		Usage:    "Enable builder metrics collection and reporting",
		Category: flags.MetricsCategory,
	}

	// MetricsHTTPFlag defines the endpoint for a stand-alone metrics HTTP endpoint.
	// Since the pprof service enables sensitive/vulnerable behavior, this allows a user
	// to enable a public-OK metrics endpoint without having to worry about ALSO exposing
	// other profiling behavior or information.
	MetricsHTTPFlag = &cli.StringFlag{
		Name:     "metrics.addr",
		Usage:    `Enable stand-alone metrics HTTP server listening interface.`,
		Category: flags.MetricsCategory,
	}
	MetricsPortFlag = &cli.IntFlag{
		Name: "metrics.port",
		Usage: `Metrics HTTP server listening port.
Please note that --` + MetricsHTTPFlag.Name + ` must be set to start the server.`,
		Value:    metrics.DefaultConfig.Port,
		Category: flags.MetricsCategory,
	}
	MetricsEnableInfluxDBFlag = &cli.BoolFlag{
		Name:     "metrics.influxdb",
		Usage:    "Enable metrics export/push to an external InfluxDB database",
		Category: flags.MetricsCategory,
	}
	MetricsInfluxDBEndpointFlag = &cli.StringFlag{
		Name:     "metrics.influxdb.endpoint",
		Usage:    "InfluxDB API endpoint to report metrics to",
		Value:    metrics.DefaultConfig.InfluxDBEndpoint,
		Category: flags.MetricsCategory,
	}
	MetricsInfluxDBDatabaseFlag = &cli.StringFlag{
		Name:     "metrics.influxdb.database",
		Usage:    "InfluxDB database name to push reported metrics to",
		Value:    metrics.DefaultConfig.InfluxDBDatabase,
		Category: flags.MetricsCategory,
	}
	MetricsInfluxDBUsernameFlag = &cli.StringFlag{
		Name:     "metrics.influxdb.username",
		Usage:    "Username to authorize access to the database",
		Value:    metrics.DefaultConfig.InfluxDBUsername,
		Category: flags.MetricsCategory,
	}
	MetricsInfluxDBPasswordFlag = &cli.StringFlag{
		Name:     "metrics.influxdb.password",
		Usage:    "Password to authorize access to the database",
		Value:    metrics.DefaultConfig.InfluxDBPassword,
		Category: flags.MetricsCategory,
	}
	// Tags are part of every measurement sent to InfluxDB. Queries on tags are faster in InfluxDB.
	// For example `host` tag could be used so that we can group all nodes and average a measurement
	// across all of them, but also so that we can select a specific node and inspect its measurements.
	// https://docs.influxdata.com/influxdb/v1.4/concepts/key_concepts/#tag-key
	MetricsInfluxDBTagsFlag = &cli.StringFlag{
		Name:     "metrics.influxdb.tags",
		Usage:    "Comma-separated InfluxDB tags (key/values) attached to all measurements",
		Value:    metrics.DefaultConfig.InfluxDBTags,
		Category: flags.MetricsCategory,
	}

	MetricsEnableInfluxDBV2Flag = &cli.BoolFlag{
		Name:     "metrics.influxdbv2",
		Usage:    "Enable metrics export/push to an external InfluxDB v2 database",
		Category: flags.MetricsCategory,
	}

	MetricsInfluxDBTokenFlag = &cli.StringFlag{
		Name:     "metrics.influxdb.token",
		Usage:    "Token to authorize access to the database (v2 only)",
		Value:    metrics.DefaultConfig.InfluxDBToken,
		Category: flags.MetricsCategory,
	}

	MetricsInfluxDBBucketFlag = &cli.StringFlag{
		Name:     "metrics.influxdb.bucket",
		Usage:    "InfluxDB bucket name to push reported metrics to (v2 only)",
		Value:    metrics.DefaultConfig.InfluxDBBucket,
		Category: flags.MetricsCategory,
	}

	MetricsInfluxDBOrganizationFlag = &cli.StringFlag{
		Name:     "metrics.influxdb.organization",
		Usage:    "InfluxDB organization name (v2 only)",
		Value:    metrics.DefaultConfig.InfluxDBOrganization,
		Category: flags.MetricsCategory,
	}
)

var (
	// TestnetFlags is the flag group of all built-in supported testnets.
	TestnetFlags = []cli.Flag{
		RinkebyFlag,
		GoerliFlag,
		SepoliaFlag,
	}
	// NetworkFlags is the flag group of all built-in supported networks.
	NetworkFlags = append([]cli.Flag{MainnetFlag}, TestnetFlags...)

	// DatabasePathFlags is the flag group of all database path flags.
	DatabasePathFlags = []cli.Flag{
		DataDirFlag,
		AncientFlag,
		RemoteDBFlag,
		HttpHeaderFlag,
	}
)

func init() {
	if rawdb.PebbleEnabled {
		DatabasePathFlags = append(DatabasePathFlags, DBEngineFlag)
	}
}

// MakeDataDir retrieves the currently requested data directory, terminating
// if none (or the empty string) is specified. If the node is starting a testnet,
// then a subdirectory of the specified datadir will be used.
func MakeDataDir(ctx *cli.Context) string {
	if path := ctx.String(DataDirFlag.Name); path != "" {
		if ctx.Bool(RinkebyFlag.Name) {
			return filepath.Join(path, "rinkeby")
		}
		if ctx.Bool(GoerliFlag.Name) {
			return filepath.Join(path, "goerli")
		}
		if ctx.Bool(SepoliaFlag.Name) {
			return filepath.Join(path, "sepolia")
		}
		return path
	}
	Fatalf("Cannot determine default data directory, please set manually (--datadir)")
	return ""
}

// setNodeKey creates a node key from set command line flags, either loading it
// from a file or as a specified hex value. If neither flags were provided, this
// method returns nil and an emphemeral key is to be generated.
func setNodeKey(ctx *cli.Context, cfg *p2p.Config) {
	var (
		hex  = ctx.String(NodeKeyHexFlag.Name)
		file = ctx.String(NodeKeyFileFlag.Name)
		key  *ecdsa.PrivateKey
		err  error
	)
	switch {
	case file != "" && hex != "":
		Fatalf("Options %q and %q are mutually exclusive", NodeKeyFileFlag.Name, NodeKeyHexFlag.Name)
	case file != "":
		if key, err = crypto.LoadECDSA(file); err != nil {
			Fatalf("Option %q: %v", NodeKeyFileFlag.Name, err)
		}
		cfg.PrivateKey = key
	case hex != "":
		if key, err = crypto.HexToECDSA(hex); err != nil {
			Fatalf("Option %q: %v", NodeKeyHexFlag.Name, err)
		}
		cfg.PrivateKey = key
	}
}

// setNodeUserIdent creates the user identifier from CLI flags.
func setNodeUserIdent(ctx *cli.Context, cfg *node.Config) {
	if identity := ctx.String(IdentityFlag.Name); len(identity) > 0 {
		cfg.UserIdent = identity
	}
}

// setBootstrapNodes creates a list of bootstrap nodes from the command line
// flags, reverting to pre-configured ones if none have been specified.
func setBootstrapNodes(ctx *cli.Context, cfg *p2p.Config) {
	urls := params.MainnetBootnodes
	switch {
	case ctx.IsSet(BootnodesFlag.Name):
		urls = SplitAndTrim(ctx.String(BootnodesFlag.Name))
	case ctx.Bool(SepoliaFlag.Name):
		urls = params.SepoliaBootnodes
	case ctx.Bool(RinkebyFlag.Name):
		urls = params.RinkebyBootnodes
	case ctx.Bool(GoerliFlag.Name):
		urls = params.GoerliBootnodes
	}

	// don't apply defaults if BootstrapNodes is already set
	if cfg.BootstrapNodes != nil {
		return
	}

	cfg.BootstrapNodes = make([]*enode.Node, 0, len(urls))
	for _, url := range urls {
		if url != "" {
			node, err := enode.Parse(enode.ValidSchemes, url)
			if err != nil {
				log.Crit("Bootstrap URL invalid", "enode", url, "err", err)
				continue
			}
			cfg.BootstrapNodes = append(cfg.BootstrapNodes, node)
		}
	}
}

// setBootstrapNodesV5 creates a list of bootstrap nodes from the command line
// flags, reverting to pre-configured ones if none have been specified.
func setBootstrapNodesV5(ctx *cli.Context, cfg *p2p.Config) {
	urls := params.V5Bootnodes
	switch {
	case ctx.IsSet(BootnodesFlag.Name):
		urls = SplitAndTrim(ctx.String(BootnodesFlag.Name))
	case cfg.BootstrapNodesV5 != nil:
		return // already set, don't apply defaults.
	}

	cfg.BootstrapNodesV5 = make([]*enode.Node, 0, len(urls))
	for _, url := range urls {
		if url != "" {
			node, err := enode.Parse(enode.ValidSchemes, url)
			if err != nil {
				log.Error("Bootstrap URL invalid", "enode", url, "err", err)
				continue
			}
			cfg.BootstrapNodesV5 = append(cfg.BootstrapNodesV5, node)
		}
	}
}

// setListenAddress creates TCP/UDP listening address strings from set command
// line flags
func setListenAddress(ctx *cli.Context, cfg *p2p.Config) {
	if ctx.IsSet(ListenPortFlag.Name) {
		cfg.ListenAddr = fmt.Sprintf(":%d", ctx.Int(ListenPortFlag.Name))
	}
	if ctx.IsSet(DiscoveryPortFlag.Name) {
		cfg.DiscAddr = fmt.Sprintf(":%d", ctx.Int(DiscoveryPortFlag.Name))
	}
}

// setNAT creates a port mapper from command line flags.
func setNAT(ctx *cli.Context, cfg *p2p.Config) {
	if ctx.IsSet(NATFlag.Name) {
		natif, err := nat.Parse(ctx.String(NATFlag.Name))
		if err != nil {
			Fatalf("Option %s: %v", NATFlag.Name, err)
		}
		cfg.NAT = natif
	}
}

// SplitAndTrim splits input separated by a comma
// and trims excessive white space from the substrings.
func SplitAndTrim(input string) (ret []string) {
	l := strings.Split(input, ",")
	for _, r := range l {
		if r = strings.TrimSpace(r); r != "" {
			ret = append(ret, r)
		}
	}
	return ret
}

// setHTTP creates the HTTP RPC listener interface string from the set
// command line flags, returning empty if the HTTP endpoint is disabled.
func setHTTP(ctx *cli.Context, cfg *node.Config) {
	if ctx.Bool(HTTPEnabledFlag.Name) && cfg.HTTPHost == "" {
		cfg.HTTPHost = "127.0.0.1"
		if ctx.IsSet(HTTPListenAddrFlag.Name) {
			cfg.HTTPHost = ctx.String(HTTPListenAddrFlag.Name)
		}
	}

	if ctx.IsSet(HTTPPortFlag.Name) {
		cfg.HTTPPort = ctx.Int(HTTPPortFlag.Name)
	}

	if ctx.IsSet(AuthListenFlag.Name) {
		cfg.AuthAddr = ctx.String(AuthListenFlag.Name)
	}

	if ctx.IsSet(AuthPortFlag.Name) {
		cfg.AuthPort = ctx.Int(AuthPortFlag.Name)
	}

	if ctx.IsSet(AuthVirtualHostsFlag.Name) {
		cfg.AuthVirtualHosts = SplitAndTrim(ctx.String(AuthVirtualHostsFlag.Name))
	}

	if ctx.IsSet(HTTPCORSDomainFlag.Name) {
		cfg.HTTPCors = SplitAndTrim(ctx.String(HTTPCORSDomainFlag.Name))
	}

	if ctx.IsSet(HTTPApiFlag.Name) {
		cfg.HTTPModules = SplitAndTrim(ctx.String(HTTPApiFlag.Name))
	}

	if ctx.IsSet(HTTPVirtualHostsFlag.Name) {
		cfg.HTTPVirtualHosts = SplitAndTrim(ctx.String(HTTPVirtualHostsFlag.Name))
	}

	if ctx.IsSet(HTTPPathPrefixFlag.Name) {
		cfg.HTTPPathPrefix = ctx.String(HTTPPathPrefixFlag.Name)
	}
	if ctx.IsSet(AllowUnprotectedTxs.Name) {
		cfg.AllowUnprotectedTxs = ctx.Bool(AllowUnprotectedTxs.Name)
	}
}

// setGraphQL creates the GraphQL listener interface string from the set
// command line flags, returning empty if the GraphQL endpoint is disabled.
func setGraphQL(ctx *cli.Context, cfg *node.Config) {
	if ctx.IsSet(GraphQLCORSDomainFlag.Name) {
		cfg.GraphQLCors = SplitAndTrim(ctx.String(GraphQLCORSDomainFlag.Name))
	}
	if ctx.IsSet(GraphQLVirtualHostsFlag.Name) {
		cfg.GraphQLVirtualHosts = SplitAndTrim(ctx.String(GraphQLVirtualHostsFlag.Name))
	}
}

// setWS creates the WebSocket RPC listener interface string from the set
// command line flags, returning empty if the HTTP endpoint is disabled.
func setWS(ctx *cli.Context, cfg *node.Config) {
	if ctx.Bool(WSEnabledFlag.Name) && cfg.WSHost == "" {
		cfg.WSHost = "127.0.0.1"
		if ctx.IsSet(WSListenAddrFlag.Name) {
			cfg.WSHost = ctx.String(WSListenAddrFlag.Name)
		}
	}
	if ctx.IsSet(WSPortFlag.Name) {
		cfg.WSPort = ctx.Int(WSPortFlag.Name)
	}

	if ctx.IsSet(WSAllowedOriginsFlag.Name) {
		cfg.WSOrigins = SplitAndTrim(ctx.String(WSAllowedOriginsFlag.Name))
	}

	if ctx.IsSet(WSApiFlag.Name) {
		cfg.WSModules = SplitAndTrim(ctx.String(WSApiFlag.Name))
	}

	if ctx.IsSet(WSPathPrefixFlag.Name) {
		cfg.WSPathPrefix = ctx.String(WSPathPrefixFlag.Name)
	}
}

// setIPC creates an IPC path configuration from the set command line flags,
// returning an empty string if IPC was explicitly disabled, or the set path.
func setIPC(ctx *cli.Context, cfg *node.Config) {
	CheckExclusive(ctx, IPCDisabledFlag, IPCPathFlag)
	switch {
	case ctx.Bool(IPCDisabledFlag.Name):
		cfg.IPCPath = ""
	case ctx.IsSet(IPCPathFlag.Name):
		cfg.IPCPath = ctx.String(IPCPathFlag.Name)
	}
}

// setLes configures the les server and ultra light client settings from the command line flags.
func setLes(ctx *cli.Context, cfg *ethconfig.Config) {
	if ctx.IsSet(LightServeFlag.Name) {
		cfg.LightServ = ctx.Int(LightServeFlag.Name)
	}
	if ctx.IsSet(LightIngressFlag.Name) {
		cfg.LightIngress = ctx.Int(LightIngressFlag.Name)
	}
	if ctx.IsSet(LightEgressFlag.Name) {
		cfg.LightEgress = ctx.Int(LightEgressFlag.Name)
	}
	if ctx.IsSet(LightMaxPeersFlag.Name) {
		cfg.LightPeers = ctx.Int(LightMaxPeersFlag.Name)
	}
	if ctx.IsSet(UltraLightServersFlag.Name) {
		cfg.UltraLightServers = strings.Split(ctx.String(UltraLightServersFlag.Name), ",")
	}
	if ctx.IsSet(UltraLightFractionFlag.Name) {
		cfg.UltraLightFraction = ctx.Int(UltraLightFractionFlag.Name)
	}
	if cfg.UltraLightFraction <= 0 && cfg.UltraLightFraction > 100 {
		log.Error("Ultra light fraction is invalid", "had", cfg.UltraLightFraction, "updated", ethconfig.Defaults.UltraLightFraction)
		cfg.UltraLightFraction = ethconfig.Defaults.UltraLightFraction
	}
	if ctx.IsSet(UltraLightOnlyAnnounceFlag.Name) {
		cfg.UltraLightOnlyAnnounce = ctx.Bool(UltraLightOnlyAnnounceFlag.Name)
	}
	if ctx.IsSet(LightNoPruneFlag.Name) {
		cfg.LightNoPrune = ctx.Bool(LightNoPruneFlag.Name)
	}
	if ctx.IsSet(LightNoSyncServeFlag.Name) {
		cfg.LightNoSyncServe = ctx.Bool(LightNoSyncServeFlag.Name)
	}
}

// MakeDatabaseHandles raises out the number of allowed file handles per process
// for Geth and returns half of the allowance to assign to the database.
func MakeDatabaseHandles(max int) int {
	limit, err := fdlimit.Maximum()
	if err != nil {
		Fatalf("Failed to retrieve file descriptor allowance: %v", err)
	}
	switch {
	case max == 0:
		// User didn't specify a meaningful value, use system limits
	case max < 128:
		// User specified something unhealthy, just use system defaults
		log.Error("File descriptor limit invalid (<128)", "had", max, "updated", limit)
	case max > limit:
		// User requested more than the OS allows, notify that we can't allocate it
		log.Warn("Requested file descriptors denied by OS", "req", max, "limit", limit)
	default:
		// User limit is meaningful and within allowed range, use that
		limit = max
	}
	raised, err := fdlimit.Raise(uint64(limit))
	if err != nil {
		Fatalf("Failed to raise file descriptor allowance: %v", err)
	}
	return int(raised / 2) // Leave half for networking and other stuff
}

// MakeAddress converts an account specified directly as a hex encoded string or
// a key index in the key store to an internal account representation.
func MakeAddress(ks *keystore.KeyStore, account string) (accounts.Account, error) {
	// If the specified account is a valid address, return it
	if common.IsHexAddress(account) {
		return accounts.Account{Address: common.HexToAddress(account)}, nil
	}
	// Otherwise try to interpret the account as a keystore index
	index, err := strconv.Atoi(account)
	if err != nil || index < 0 {
		return accounts.Account{}, fmt.Errorf("invalid account address or index %q", account)
	}
	log.Warn("-------------------------------------------------------------------")
	log.Warn("Referring to accounts by order in the keystore folder is dangerous!")
	log.Warn("This functionality is deprecated and will be removed in the future!")
	log.Warn("Please use explicit addresses! (can search via `geth account list`)")
	log.Warn("-------------------------------------------------------------------")

	accs := ks.Accounts()
	if len(accs) <= index {
		return accounts.Account{}, fmt.Errorf("index %d higher than number of accounts %d", index, len(accs))
	}
	return accs[index], nil
}

// setEtherbase retrieves the etherbase from the directly specified command line flags.
func setEtherbase(ctx *cli.Context, cfg *ethconfig.Config) {
	if !ctx.IsSet(MinerEtherbaseFlag.Name) {
		return
	}
	addr := ctx.String(MinerEtherbaseFlag.Name)
	if strings.HasPrefix(addr, "0x") || strings.HasPrefix(addr, "0X") {
		addr = addr[2:]
	}
	b, err := hex.DecodeString(addr)
	if err != nil || len(b) != common.AddressLength {
		Fatalf("-%s: invalid etherbase address %q", MinerEtherbaseFlag.Name, addr)
		return
	}
	cfg.Miner.Etherbase = common.BytesToAddress(b)
}

// MakePasswordList reads password lines from the file specified by the global --password flag.
func MakePasswordList(ctx *cli.Context) []string {
	path := ctx.Path(PasswordFileFlag.Name)
	if path == "" {
		return nil
	}
	text, err := os.ReadFile(path)
	if err != nil {
		Fatalf("Failed to read password file: %v", err)
	}
	lines := strings.Split(string(text), "\n")
	// Sanitise DOS line endings.
	for i := range lines {
		lines[i] = strings.TrimRight(lines[i], "\r")
	}
	return lines
}

func SetP2PConfig(ctx *cli.Context, cfg *p2p.Config) {
	setNodeKey(ctx, cfg)
	setNAT(ctx, cfg)
	setListenAddress(ctx, cfg)
	setBootstrapNodes(ctx, cfg)
	setBootstrapNodesV5(ctx, cfg)

	lightClient := ctx.String(SyncModeFlag.Name) == "light"
	lightServer := (ctx.Int(LightServeFlag.Name) != 0)

	lightPeers := ctx.Int(LightMaxPeersFlag.Name)
	if lightClient && !ctx.IsSet(LightMaxPeersFlag.Name) {
		// dynamic default - for clients we use 1/10th of the default for servers
		lightPeers /= 10
	}

	if ctx.IsSet(MaxPeersFlag.Name) {
		cfg.MaxPeers = ctx.Int(MaxPeersFlag.Name)
		if lightServer && !ctx.IsSet(LightMaxPeersFlag.Name) {
			cfg.MaxPeers += lightPeers
		}
	} else {
		if lightServer {
			cfg.MaxPeers += lightPeers
		}
		if lightClient && ctx.IsSet(LightMaxPeersFlag.Name) && cfg.MaxPeers < lightPeers {
			cfg.MaxPeers = lightPeers
		}
	}
	if !(lightClient || lightServer) {
		lightPeers = 0
	}
	ethPeers := cfg.MaxPeers - lightPeers
	if lightClient {
		ethPeers = 0
	}
	log.Info("Maximum peer count", "ETH", ethPeers, "LES", lightPeers, "total", cfg.MaxPeers)

	if ctx.IsSet(MaxPendingPeersFlag.Name) {
		cfg.MaxPendingPeers = ctx.Int(MaxPendingPeersFlag.Name)
	}
	if ctx.IsSet(NoDiscoverFlag.Name) || lightClient {
		cfg.NoDiscovery = true
	}

	// if we're running a light client or server, force enable the v5 peer discovery
	// unless it is explicitly disabled with --nodiscover note that explicitly specifying
	// --v5disc overrides --nodiscover, in which case the later only disables v4 discovery
	forceV5Discovery := (lightClient || lightServer) && !ctx.Bool(NoDiscoverFlag.Name)
	if ctx.IsSet(DiscoveryV5Flag.Name) {
		cfg.DiscoveryV5 = ctx.Bool(DiscoveryV5Flag.Name)
	} else if forceV5Discovery {
		cfg.DiscoveryV5 = true
	}

	if netrestrict := ctx.String(NetrestrictFlag.Name); netrestrict != "" {
		list, err := netutil.ParseNetlist(netrestrict)
		if err != nil {
			Fatalf("Option %q: %v", NetrestrictFlag.Name, err)
		}
		cfg.NetRestrict = list
	}

	if ctx.Bool(DeveloperFlag.Name) {
		// --dev mode can't use p2p networking.
		cfg.MaxPeers = 0
		cfg.ListenAddr = ""
		cfg.NoDial = true
		cfg.NoDiscovery = true
		cfg.DiscoveryV5 = false
	}
}

// SetBuilderConfig applies node-related command line flags to the builder config.
func SetBuilderConfig(ctx *cli.Context, cfg *builder.Config) {
	cfg.Enabled = ctx.IsSet(BuilderEnabled.Name)
	cfg.EnableValidatorChecks = ctx.IsSet(BuilderEnableValidatorChecks.Name)
	cfg.EnableLocalRelay = ctx.IsSet(BuilderEnableLocalRelay.Name)
	cfg.SlotsInEpoch = ctx.Uint64(BuilderSlotsInEpoch.Name)
	cfg.SecondsInSlot = ctx.Uint64(BuilderSecondsInSlot.Name)
	cfg.DisableBundleFetcher = ctx.IsSet(BuilderDisableBundleFetcher.Name)
	cfg.DryRun = ctx.IsSet(BuilderDryRun.Name)
	cfg.IgnoreLatePayloadAttributes = ctx.IsSet(BuilderIgnoreLatePayloadAttributes.Name)
	cfg.BuilderSecretKey = ctx.String(BuilderSecretKey.Name)
	cfg.RelaySecretKey = ctx.String(BuilderRelaySecretKey.Name)
	cfg.ListenAddr = ctx.String(BuilderListenAddr.Name)
	cfg.GenesisForkVersion = ctx.String(BuilderGenesisForkVersion.Name)
	cfg.BellatrixForkVersion = ctx.String(BuilderBellatrixForkVersion.Name)
	cfg.GenesisValidatorsRoot = ctx.String(BuilderGenesisValidatorsRoot.Name)
	cfg.BeaconEndpoints = strings.Split(ctx.String(BuilderBeaconEndpoints.Name), ",")
	cfg.RemoteRelayEndpoint = ctx.String(BuilderRemoteRelayEndpoint.Name)
	cfg.SecondaryRemoteRelayEndpoints = strings.Split(ctx.String(BuilderSecondaryRemoteRelayEndpoints.Name), ",")
	// NOTE: This flag is deprecated and will be removed in the future in favor of BuilderBlockValidationBlacklistSourceFilePath
	if ctx.IsSet(MinerBlocklistFileFlag.Name) {
		cfg.ValidationBlocklist = ctx.String(MinerBlocklistFileFlag.Name)
	}

	// NOTE: This flag takes precedence and will overwrite value set by MinerBlocklistFileFlag
	if ctx.IsSet(BuilderBlockValidationBlacklistSourceFilePath.Name) {
		cfg.ValidationBlocklist = ctx.String(BuilderBlockValidationBlacklistSourceFilePath.Name)
	}
	cfg.BuilderRateLimitDuration = ctx.String(BuilderRateLimitDuration.Name)
	cfg.BuilderRateLimitMaxBurst = ctx.Int(BuilderRateLimitMaxBurst.Name)
	cfg.BuilderSubmissionOffset = ctx.Duration(BuilderSubmissionOffset.Name)
	cfg.EnableCancellations = ctx.IsSet(BuilderEnableCancellations.Name)
	cfg.BuilderRateLimitResubmitInterval = ctx.String(BuilderBlockResubmitInterval.Name)
}

// SetNodeConfig applies node-related command line flags to the config.
func SetNodeConfig(ctx *cli.Context, cfg *node.Config) {
	SetP2PConfig(ctx, &cfg.P2P)
	setIPC(ctx, cfg)
	setHTTP(ctx, cfg)
	setGraphQL(ctx, cfg)
	setWS(ctx, cfg)
	setNodeUserIdent(ctx, cfg)
	SetDataDir(ctx, cfg)
	setSmartCard(ctx, cfg)

	if ctx.IsSet(JWTSecretFlag.Name) {
		cfg.JWTSecret = ctx.String(JWTSecretFlag.Name)
	}

	if ctx.IsSet(EnablePersonal.Name) {
		cfg.EnablePersonal = true
	}

	if ctx.IsSet(ExternalSignerFlag.Name) {
		cfg.ExternalSigner = ctx.String(ExternalSignerFlag.Name)
	}

	if ctx.IsSet(KeyStoreDirFlag.Name) {
		cfg.KeyStoreDir = ctx.String(KeyStoreDirFlag.Name)
	}
	if ctx.IsSet(DeveloperFlag.Name) {
		cfg.UseLightweightKDF = true
	}
	if ctx.IsSet(LightKDFFlag.Name) {
		cfg.UseLightweightKDF = ctx.Bool(LightKDFFlag.Name)
	}
	if ctx.IsSet(NoUSBFlag.Name) || cfg.NoUSB {
		log.Warn("Option nousb is deprecated and USB is deactivated by default. Use --usb to enable")
	}
	if ctx.IsSet(USBFlag.Name) {
		cfg.USB = ctx.Bool(USBFlag.Name)
	}
	if ctx.IsSet(InsecureUnlockAllowedFlag.Name) {
		cfg.InsecureUnlockAllowed = ctx.Bool(InsecureUnlockAllowedFlag.Name)
	}
	if ctx.IsSet(DBEngineFlag.Name) {
		dbEngine := ctx.String(DBEngineFlag.Name)
		if dbEngine != "leveldb" && dbEngine != "pebble" {
			Fatalf("Invalid choice for db.engine '%s', allowed 'leveldb' or 'pebble'", dbEngine)
		}
		log.Info(fmt.Sprintf("Using %s as db engine", dbEngine))
		cfg.DBEngine = dbEngine
	}
}

func setSmartCard(ctx *cli.Context, cfg *node.Config) {
	// Skip enabling smartcards if no path is set
	path := ctx.String(SmartCardDaemonPathFlag.Name)
	if path == "" {
		return
	}
	// Sanity check that the smartcard path is valid
	fi, err := os.Stat(path)
	if err != nil {
		log.Info("Smartcard socket not found, disabling", "err", err)
		return
	}
	if fi.Mode()&os.ModeType != os.ModeSocket {
		log.Error("Invalid smartcard daemon path", "path", path, "type", fi.Mode().String())
		return
	}
	// Smartcard daemon path exists and is a socket, enable it
	cfg.SmartCardDaemonPath = path
}

func SetDataDir(ctx *cli.Context, cfg *node.Config) {
	switch {
	case ctx.IsSet(DataDirFlag.Name):
		cfg.DataDir = ctx.String(DataDirFlag.Name)
	case ctx.Bool(DeveloperFlag.Name):
		cfg.DataDir = "" // unless explicitly requested, use memory databases
	case ctx.Bool(RinkebyFlag.Name) && cfg.DataDir == node.DefaultDataDir():
		cfg.DataDir = filepath.Join(node.DefaultDataDir(), "rinkeby")
	case ctx.Bool(GoerliFlag.Name) && cfg.DataDir == node.DefaultDataDir():
		cfg.DataDir = filepath.Join(node.DefaultDataDir(), "goerli")
	case ctx.Bool(SepoliaFlag.Name) && cfg.DataDir == node.DefaultDataDir():
		cfg.DataDir = filepath.Join(node.DefaultDataDir(), "sepolia")
	}
}

func setGPO(ctx *cli.Context, cfg *gasprice.Config, light bool) {
	// If we are running the light client, apply another group
	// settings for gas oracle.
	if light {
		*cfg = ethconfig.LightClientGPO
	}
	if ctx.IsSet(GpoBlocksFlag.Name) {
		cfg.Blocks = ctx.Int(GpoBlocksFlag.Name)
	}
	if ctx.IsSet(GpoPercentileFlag.Name) {
		cfg.Percentile = ctx.Int(GpoPercentileFlag.Name)
	}
	if ctx.IsSet(GpoMaxGasPriceFlag.Name) {
		cfg.MaxPrice = big.NewInt(ctx.Int64(GpoMaxGasPriceFlag.Name))
	}
	if ctx.IsSet(GpoIgnoreGasPriceFlag.Name) {
		cfg.IgnorePrice = big.NewInt(ctx.Int64(GpoIgnoreGasPriceFlag.Name))
	}
}

func setTxPool(ctx *cli.Context, cfg *txpool.Config) {
	if ctx.IsSet(TxPoolLocalsFlag.Name) {
		locals := strings.Split(ctx.String(TxPoolLocalsFlag.Name), ",")
		for _, account := range locals {
			if trimmed := strings.TrimSpace(account); !common.IsHexAddress(trimmed) {
				Fatalf("Invalid account in --txpool.locals: %s", trimmed)
			} else {
				cfg.Locals = append(cfg.Locals, common.HexToAddress(account))
			}
		}
	}
	if ctx.IsSet(TxPoolNoLocalsFlag.Name) {
		cfg.NoLocals = ctx.Bool(TxPoolNoLocalsFlag.Name)
	}
	if ctx.IsSet(TxPoolJournalFlag.Name) {
		cfg.Journal = ctx.String(TxPoolJournalFlag.Name)
	}
	if ctx.IsSet(TxPoolRejournalFlag.Name) {
		cfg.Rejournal = ctx.Duration(TxPoolRejournalFlag.Name)
	}
	if ctx.IsSet(TxPoolPriceLimitFlag.Name) {
		cfg.PriceLimit = ctx.Uint64(TxPoolPriceLimitFlag.Name)
	}
	if ctx.IsSet(TxPoolPriceBumpFlag.Name) {
		cfg.PriceBump = ctx.Uint64(TxPoolPriceBumpFlag.Name)
	}
	if ctx.IsSet(TxPoolAccountSlotsFlag.Name) {
		cfg.AccountSlots = ctx.Uint64(TxPoolAccountSlotsFlag.Name)
	}
	if ctx.IsSet(TxPoolGlobalSlotsFlag.Name) {
		cfg.GlobalSlots = ctx.Uint64(TxPoolGlobalSlotsFlag.Name)
	}
	if ctx.IsSet(TxPoolAccountQueueFlag.Name) {
		cfg.AccountQueue = ctx.Uint64(TxPoolAccountQueueFlag.Name)
	}
	if ctx.IsSet(TxPoolGlobalQueueFlag.Name) {
		cfg.GlobalQueue = ctx.Uint64(TxPoolGlobalQueueFlag.Name)
	}
	if ctx.IsSet(TxPoolLifetimeFlag.Name) {
		cfg.Lifetime = ctx.Duration(TxPoolLifetimeFlag.Name)
	}
	if ctx.IsSet(TxPoolPrivateLifetimeFlag.Name) {
		cfg.PrivateTxLifetime = ctx.Duration(TxPoolPrivateLifetimeFlag.Name)
	}
}

func setEthash(ctx *cli.Context, cfg *ethconfig.Config) {
	if ctx.IsSet(EthashCacheDirFlag.Name) {
		cfg.Ethash.CacheDir = ctx.String(EthashCacheDirFlag.Name)
	}
	if ctx.IsSet(EthashDatasetDirFlag.Name) {
		cfg.Ethash.DatasetDir = ctx.String(EthashDatasetDirFlag.Name)
	}
	if ctx.IsSet(EthashCachesInMemoryFlag.Name) {
		cfg.Ethash.CachesInMem = ctx.Int(EthashCachesInMemoryFlag.Name)
	}
	if ctx.IsSet(EthashCachesOnDiskFlag.Name) {
		cfg.Ethash.CachesOnDisk = ctx.Int(EthashCachesOnDiskFlag.Name)
	}
	if ctx.IsSet(EthashCachesLockMmapFlag.Name) {
		cfg.Ethash.CachesLockMmap = ctx.Bool(EthashCachesLockMmapFlag.Name)
	}
	if ctx.IsSet(EthashDatasetsInMemoryFlag.Name) {
		cfg.Ethash.DatasetsInMem = ctx.Int(EthashDatasetsInMemoryFlag.Name)
	}
	if ctx.IsSet(EthashDatasetsOnDiskFlag.Name) {
		cfg.Ethash.DatasetsOnDisk = ctx.Int(EthashDatasetsOnDiskFlag.Name)
	}
	if ctx.IsSet(EthashDatasetsLockMmapFlag.Name) {
		cfg.Ethash.DatasetsLockMmap = ctx.Bool(EthashDatasetsLockMmapFlag.Name)
	}
}

func setMiner(ctx *cli.Context, cfg *miner.Config) {
	if ctx.IsSet(MinerNotifyFlag.Name) {
		cfg.Notify = strings.Split(ctx.String(MinerNotifyFlag.Name), ",")
	}
	cfg.NotifyFull = ctx.Bool(MinerNotifyFullFlag.Name)
	if ctx.IsSet(MinerExtraDataFlag.Name) {
		cfg.ExtraData = []byte(ctx.String(MinerExtraDataFlag.Name))
	}
	if ctx.IsSet(MinerGasLimitFlag.Name) {
		cfg.GasCeil = ctx.Uint64(MinerGasLimitFlag.Name)
	}
	if ctx.IsSet(MinerGasPriceFlag.Name) {
		cfg.GasPrice = flags.GlobalBig(ctx, MinerGasPriceFlag.Name)
	}
	// NOTE: This flag is deprecated and will be removed in the future.
	if ctx.IsSet(MinerAlgoTypeFlag.Name) {
		algoType, err := miner.AlgoTypeFlagToEnum(ctx.String(BuilderAlgoTypeFlag.Name))
		if err != nil {
			Fatalf("Invalid algo in --miner.algotype: %s", ctx.String(BuilderAlgoTypeFlag.Name))
		}
		cfg.AlgoType = algoType
	}
	// NOTE: BuilderAlgoTypeFlag takes precedence and will overwrite value set by MinerAlgoTypeFlag.
	if ctx.IsSet(BuilderAlgoTypeFlag.Name) {
		algoType, err := miner.AlgoTypeFlagToEnum(ctx.String(BuilderAlgoTypeFlag.Name))
		if err != nil {
			Fatalf("Invalid algo in --builder.algotype: %s", ctx.String(BuilderAlgoTypeFlag.Name))
		}
		cfg.AlgoType = algoType
	}
	if ctx.IsSet(MinerRecommitIntervalFlag.Name) {
		cfg.Recommit = ctx.Duration(MinerRecommitIntervalFlag.Name)
	}
	if ctx.IsSet(MinerNoVerifyFlag.Name) {
		cfg.Noverify = ctx.Bool(MinerNoVerifyFlag.Name)
	}
	if ctx.IsSet(MinerNewPayloadTimeout.Name) {
		cfg.NewPayloadTimeout = ctx.Duration(MinerNewPayloadTimeout.Name)
	}

	cfg.MaxMergedBundles = ctx.Int(MinerMaxMergedBundlesFlag.Name)

	// NOTE: This flag is deprecated and will be removed in the future in favor of BuilderBlockValidationBlacklistSourceFilePath
	if ctx.IsSet(MinerBlocklistFileFlag.Name) {
		bytes, err := os.ReadFile(ctx.String(MinerBlocklistFileFlag.Name))
		if err != nil {
			Fatalf("Failed to read blocklist file: %s", err)
		}

		if err := json.Unmarshal(bytes, &cfg.Blocklist); err != nil {
			Fatalf("Failed to parse blocklist: %s", err)
		}
	}

<<<<<<< HEAD
	cfg.PriceCutoffPercent = ctx.Int(MinerPriceCutoffPercentFlag.Name)
	cfg.EnableMultiTransactionSnapshot = ctx.Bool(BuilderEnableMultiTxSnapshot.Name)
=======
	// NOTE: This flag takes precedence and will overwrite value set by MinerBlocklistFileFlag
	if ctx.IsSet(BuilderBlockValidationBlacklistSourceFilePath.Name) {
		bytes, err := os.ReadFile(ctx.String(MinerBlocklistFileFlag.Name))
		if err != nil {
			Fatalf("Failed to read blocklist file: %s", err)
		}

		if err := json.Unmarshal(bytes, &cfg.Blocklist); err != nil {
			Fatalf("Failed to parse blocklist: %s", err)
		}
	}

	cfg.PriceCutoffPercent = ctx.Int(BuilderPriceCutoffPercentFlag.Name)
>>>>>>> 893d4c87
}

func setRequiredBlocks(ctx *cli.Context, cfg *ethconfig.Config) {
	requiredBlocks := ctx.String(EthRequiredBlocksFlag.Name)
	if requiredBlocks == "" {
		if ctx.IsSet(LegacyWhitelistFlag.Name) {
			log.Warn("The flag --whitelist is deprecated and will be removed, please use --eth.requiredblocks")
			requiredBlocks = ctx.String(LegacyWhitelistFlag.Name)
		} else {
			return
		}
	}
	cfg.RequiredBlocks = make(map[uint64]common.Hash)
	for _, entry := range strings.Split(requiredBlocks, ",") {
		parts := strings.Split(entry, "=")
		if len(parts) != 2 {
			Fatalf("Invalid required block entry: %s", entry)
		}
		number, err := strconv.ParseUint(parts[0], 0, 64)
		if err != nil {
			Fatalf("Invalid required block number %s: %v", parts[0], err)
		}
		var hash common.Hash
		if err = hash.UnmarshalText([]byte(parts[1])); err != nil {
			Fatalf("Invalid required block hash %s: %v", parts[1], err)
		}
		cfg.RequiredBlocks[number] = hash
	}
}

// CheckExclusive verifies that only a single instance of the provided flags was
// set by the user. Each flag might optionally be followed by a string type to
// specialize it further.
func CheckExclusive(ctx *cli.Context, args ...interface{}) {
	set := make([]string, 0, 1)
	for i := 0; i < len(args); i++ {
		// Make sure the next argument is a flag and skip if not set
		flag, ok := args[i].(cli.Flag)
		if !ok {
			panic(fmt.Sprintf("invalid argument, not cli.Flag type: %T", args[i]))
		}
		// Check if next arg extends current and expand its name if so
		name := flag.Names()[0]

		if i+1 < len(args) {
			switch option := args[i+1].(type) {
			case string:
				// Extended flag check, make sure value set doesn't conflict with passed in option
				if ctx.String(flag.Names()[0]) == option {
					name += "=" + option
					set = append(set, "--"+name)
				}
				// shift arguments and continue
				i++
				continue

			case cli.Flag:
			default:
				panic(fmt.Sprintf("invalid argument, not cli.Flag or string extension: %T", args[i+1]))
			}
		}
		// Mark the flag if it's set
		if ctx.IsSet(flag.Names()[0]) {
			set = append(set, "--"+name)
		}
	}
	if len(set) > 1 {
		Fatalf("Flags %v can't be used at the same time", strings.Join(set, ", "))
	}
}

// SetEthConfig applies eth-related command line flags to the config.
func SetEthConfig(ctx *cli.Context, stack *node.Node, cfg *ethconfig.Config) {
	// Avoid conflicting network flags
	CheckExclusive(ctx, MainnetFlag, DeveloperFlag, RinkebyFlag, GoerliFlag, SepoliaFlag)
	CheckExclusive(ctx, LightServeFlag, SyncModeFlag, "light")
	CheckExclusive(ctx, DeveloperFlag, ExternalSignerFlag) // Can't use both ephemeral unlocked and external signer
	if ctx.String(GCModeFlag.Name) == "archive" && ctx.Uint64(TxLookupLimitFlag.Name) != 0 {
		ctx.Set(TxLookupLimitFlag.Name, "0")
		log.Warn("Disable transaction unindexing for archive node")
	}
	if ctx.IsSet(LightServeFlag.Name) && ctx.Uint64(TxLookupLimitFlag.Name) != 0 {
		log.Warn("LES server cannot serve old transaction status and cannot connect below les/4 protocol version if transaction lookup index is limited")
	}
	setEtherbase(ctx, cfg)
	setGPO(ctx, &cfg.GPO, ctx.String(SyncModeFlag.Name) == "light")
	setTxPool(ctx, &cfg.TxPool)
	setEthash(ctx, cfg)
	setMiner(ctx, &cfg.Miner)
	setRequiredBlocks(ctx, cfg)
	setLes(ctx, cfg)

	// Cap the cache allowance and tune the garbage collector
	mem, err := gopsutil.VirtualMemory()
	if err == nil {
		if 32<<(^uintptr(0)>>63) == 32 && mem.Total > 2*1024*1024*1024 {
			log.Warn("Lowering memory allowance on 32bit arch", "available", mem.Total/1024/1024, "addressable", 2*1024)
			mem.Total = 2 * 1024 * 1024 * 1024
		}
		allowance := int(mem.Total / 1024 / 1024 / 3)
		if cache := ctx.Int(CacheFlag.Name); cache > allowance {
			log.Warn("Sanitizing cache to Go's GC limits", "provided", cache, "updated", allowance)
			ctx.Set(CacheFlag.Name, strconv.Itoa(allowance))
		}
	}
	// Ensure Go's GC ignores the database cache for trigger percentage
	cache := ctx.Int(CacheFlag.Name)
	gogc := math.Max(20, math.Min(100, 100/(float64(cache)/1024)))

	log.Debug("Sanitizing Go's GC trigger", "percent", int(gogc))
	godebug.SetGCPercent(int(gogc))

	if ctx.IsSet(SyncModeFlag.Name) {
		cfg.SyncMode = *flags.GlobalTextMarshaler(ctx, SyncModeFlag.Name).(*downloader.SyncMode)
	}
	if ctx.IsSet(NetworkIdFlag.Name) {
		cfg.NetworkId = ctx.Uint64(NetworkIdFlag.Name)
	}
	if ctx.IsSet(CacheFlag.Name) || ctx.IsSet(CacheDatabaseFlag.Name) {
		cfg.DatabaseCache = ctx.Int(CacheFlag.Name) * ctx.Int(CacheDatabaseFlag.Name) / 100
	}
	cfg.DatabaseHandles = MakeDatabaseHandles(ctx.Int(FDLimitFlag.Name))
	if ctx.IsSet(AncientFlag.Name) {
		cfg.DatabaseFreezer = ctx.String(AncientFlag.Name)
	}

	if gcmode := ctx.String(GCModeFlag.Name); gcmode != "full" && gcmode != "archive" {
		Fatalf("--%s must be either 'full' or 'archive'", GCModeFlag.Name)
	}
	if ctx.IsSet(GCModeFlag.Name) {
		cfg.NoPruning = ctx.String(GCModeFlag.Name) == "archive"
	}
	if ctx.IsSet(CacheNoPrefetchFlag.Name) {
		cfg.NoPrefetch = ctx.Bool(CacheNoPrefetchFlag.Name)
	}
	// Read the value from the flag no matter if it's set or not.
	cfg.Preimages = ctx.Bool(CachePreimagesFlag.Name)
	if cfg.NoPruning && !cfg.Preimages {
		cfg.Preimages = true
		log.Info("Enabling recording of key preimages since archive mode is used")
	}
	if ctx.IsSet(TxLookupLimitFlag.Name) {
		cfg.TxLookupLimit = ctx.Uint64(TxLookupLimitFlag.Name)
	}
	if ctx.IsSet(CacheFlag.Name) || ctx.IsSet(CacheTrieFlag.Name) {
		cfg.TrieCleanCache = ctx.Int(CacheFlag.Name) * ctx.Int(CacheTrieFlag.Name) / 100
	}
	if ctx.IsSet(CacheTrieJournalFlag.Name) {
		cfg.TrieCleanCacheJournal = ctx.String(CacheTrieJournalFlag.Name)
	}
	if ctx.IsSet(CacheTrieRejournalFlag.Name) {
		cfg.TrieCleanCacheRejournal = ctx.Duration(CacheTrieRejournalFlag.Name)
	}
	if ctx.IsSet(CacheFlag.Name) || ctx.IsSet(CacheGCFlag.Name) {
		cfg.TrieDirtyCache = ctx.Int(CacheFlag.Name) * ctx.Int(CacheGCFlag.Name) / 100
	}
	if ctx.IsSet(CacheFlag.Name) || ctx.IsSet(CacheSnapshotFlag.Name) {
		cfg.SnapshotCache = ctx.Int(CacheFlag.Name) * ctx.Int(CacheSnapshotFlag.Name) / 100
	}
	if ctx.IsSet(CacheLogSizeFlag.Name) {
		cfg.FilterLogCacheSize = ctx.Int(CacheLogSizeFlag.Name)
	}
	if !ctx.Bool(SnapshotFlag.Name) {
		// If snap-sync is requested, this flag is also required
		if cfg.SyncMode == downloader.SnapSync {
			log.Info("Snap sync requested, enabling --snapshot")
		} else {
			cfg.TrieCleanCache += cfg.SnapshotCache
			cfg.SnapshotCache = 0 // Disabled
		}
	}
	if ctx.IsSet(DocRootFlag.Name) {
		cfg.DocRoot = ctx.String(DocRootFlag.Name)
	}
	if ctx.IsSet(VMEnableDebugFlag.Name) {
		// TODO(fjl): force-enable this in --dev mode
		cfg.EnablePreimageRecording = ctx.Bool(VMEnableDebugFlag.Name)
	}

	if ctx.IsSet(RPCGlobalGasCapFlag.Name) {
		cfg.RPCGasCap = ctx.Uint64(RPCGlobalGasCapFlag.Name)
	}
	if cfg.RPCGasCap != 0 {
		log.Info("Set global gas cap", "cap", cfg.RPCGasCap)
	} else {
		log.Info("Global gas cap disabled")
	}
	if ctx.IsSet(RPCGlobalEVMTimeoutFlag.Name) {
		cfg.RPCEVMTimeout = ctx.Duration(RPCGlobalEVMTimeoutFlag.Name)
	}
	if ctx.IsSet(RPCGlobalTxFeeCapFlag.Name) {
		cfg.RPCTxFeeCap = ctx.Float64(RPCGlobalTxFeeCapFlag.Name)
	}
	if ctx.IsSet(NoDiscoverFlag.Name) {
		cfg.EthDiscoveryURLs, cfg.SnapDiscoveryURLs = []string{}, []string{}
	} else if ctx.IsSet(DNSDiscoveryFlag.Name) {
		urls := ctx.String(DNSDiscoveryFlag.Name)
		if urls == "" {
			cfg.EthDiscoveryURLs = []string{}
		} else {
			cfg.EthDiscoveryURLs = SplitAndTrim(urls)
		}
	}

	// Override any default configs for hard coded networks.
	switch {
	case ctx.Bool(MainnetFlag.Name):
		if !ctx.IsSet(NetworkIdFlag.Name) {
			cfg.NetworkId = 1
		}
		cfg.Genesis = core.DefaultGenesisBlock()
		SetDNSDiscoveryDefaults(cfg, params.MainnetGenesisHash)
	case ctx.Bool(SepoliaFlag.Name):
		if !ctx.IsSet(NetworkIdFlag.Name) {
			cfg.NetworkId = 11155111
		}
		cfg.Genesis = core.DefaultSepoliaGenesisBlock()
		SetDNSDiscoveryDefaults(cfg, params.SepoliaGenesisHash)
	case ctx.Bool(RinkebyFlag.Name):
		log.Warn("")
		log.Warn("--------------------------------------------------------------------------------")
		log.Warn("Please note, Rinkeby has been deprecated. It will still work for the time being,")
		log.Warn("but there will be no further hard-forks shipped for it.")
		log.Warn("The network will be permanently halted in Q2/Q3 of 2023.")
		log.Warn("For the most future proof testnet, choose Sepolia as")
		log.Warn("your replacement environment (--sepolia instead of --rinkeby).")
		log.Warn("--------------------------------------------------------------------------------")
		log.Warn("")

		if !ctx.IsSet(NetworkIdFlag.Name) {
			cfg.NetworkId = 4
		}
		cfg.Genesis = core.DefaultRinkebyGenesisBlock()
		SetDNSDiscoveryDefaults(cfg, params.RinkebyGenesisHash)
	case ctx.Bool(GoerliFlag.Name):
		if !ctx.IsSet(NetworkIdFlag.Name) {
			cfg.NetworkId = 5
		}
		cfg.Genesis = core.DefaultGoerliGenesisBlock()
		SetDNSDiscoveryDefaults(cfg, params.GoerliGenesisHash)
	case ctx.Bool(DeveloperFlag.Name):
		if !ctx.IsSet(NetworkIdFlag.Name) {
			cfg.NetworkId = 1337
		}
		cfg.SyncMode = downloader.FullSync
		// Create new developer account or reuse existing one
		var (
			developer  accounts.Account
			passphrase string
			err        error
		)
		if list := MakePasswordList(ctx); len(list) > 0 {
			// Just take the first value. Although the function returns a possible multiple values and
			// some usages iterate through them as attempts, that doesn't make sense in this setting,
			// when we're definitely concerned with only one account.
			passphrase = list[0]
		}

		// Unlock the developer account by local keystore.
		var ks *keystore.KeyStore
		if keystores := stack.AccountManager().Backends(keystore.KeyStoreType); len(keystores) > 0 {
			ks = keystores[0].(*keystore.KeyStore)
		}
		if ks == nil {
			Fatalf("Keystore is not available")
		}

		// Figure out the dev account address.
		// setEtherbase has been called above, configuring the miner address from command line flags.
		if cfg.Miner.Etherbase != (common.Address{}) {
			developer = accounts.Account{Address: cfg.Miner.Etherbase}
		} else if accs := ks.Accounts(); len(accs) > 0 {
			developer = ks.Accounts()[0]
		} else {
			developer, err = ks.NewAccount(passphrase)
			if err != nil {
				Fatalf("Failed to create developer account: %v", err)
			}
		}
		// Make sure the address is configured as fee recipient, otherwise
		// the miner will fail to start.
		cfg.Miner.Etherbase = developer.Address

		if err := ks.Unlock(developer, passphrase); err != nil {
			Fatalf("Failed to unlock developer account: %v", err)
		}
		log.Info("Using developer account", "address", developer.Address)

		// Create a new developer genesis block or reuse existing one
		cfg.Genesis = core.DeveloperGenesisBlock(uint64(ctx.Int(DeveloperPeriodFlag.Name)), ctx.Uint64(DeveloperGasLimitFlag.Name), developer.Address)
		if ctx.IsSet(DataDirFlag.Name) {
			// If datadir doesn't exist we need to open db in write-mode
			// so leveldb can create files.
			readonly := true
			if !common.FileExist(stack.ResolvePath("chaindata")) {
				readonly = false
			}
			// Check if we have an already initialized chain and fall back to
			// that if so. Otherwise we need to generate a new genesis spec.
			chaindb := MakeChainDatabase(ctx, stack, readonly)
			if rawdb.ReadCanonicalHash(chaindb, 0) != (common.Hash{}) {
				cfg.Genesis = nil // fallback to db content
			}
			chaindb.Close()
		}
		if !ctx.IsSet(MinerGasPriceFlag.Name) {
			cfg.Miner.GasPrice = big.NewInt(1)
		}
	default:
		if cfg.NetworkId == 1 {
			SetDNSDiscoveryDefaults(cfg, params.MainnetGenesisHash)
		}
	}
}

// SetDNSDiscoveryDefaults configures DNS discovery with the given URL if
// no URLs are set.
func SetDNSDiscoveryDefaults(cfg *ethconfig.Config, genesis common.Hash) {
	if cfg.EthDiscoveryURLs != nil {
		return // already set through flags/config
	}
	protocol := "all"
	if cfg.SyncMode == downloader.LightSync {
		protocol = "les"
	}
	if url := params.KnownDNSNetwork(genesis, protocol); url != "" {
		cfg.EthDiscoveryURLs = []string{url}
		cfg.SnapDiscoveryURLs = cfg.EthDiscoveryURLs
	}
}

// RegisterEthService adds an Ethereum client to the stack.
// The second return value is the full node instance, which may be nil if the
// node is running as a light client.
func RegisterEthService(stack *node.Node, cfg *ethconfig.Config, bpCfg *builder.Config) (ethapi.Backend, *eth.Ethereum) {
	if cfg.SyncMode == downloader.LightSync {
		backend, err := les.New(stack, cfg)
		if err != nil {
			Fatalf("Failed to register the Ethereum service: %v", err)
		}
		stack.RegisterAPIs(tracers.APIs(backend.ApiBackend))
		if err := lescatalyst.Register(stack, backend); err != nil {
			Fatalf("Failed to register the Engine API service: %v", err)
		}
		return backend.ApiBackend, nil
	}
	backend, err := eth.New(stack, cfg)
	if err != nil {
		Fatalf("Failed to register the Ethereum service: %v", err)
	}
	if cfg.LightServ > 0 {
		_, err := les.NewLesServer(stack, backend, cfg)
		if err != nil {
			Fatalf("Failed to create the LES server: %v", err)
		}
	}
	if err := ethcatalyst.Register(stack, backend); err != nil {
		Fatalf("Failed to register the Engine API service: %v", err)
	}

	if bpCfg.Enabled {
		if err := builder.Register(stack, backend, bpCfg); err != nil {
			Fatalf("Failed to register the builder service: %v", err)
		}
	}

	stack.RegisterAPIs(tracers.APIs(backend.APIBackend))
	return backend.APIBackend, backend
}

// RegisterEthStatsService configures the Ethereum Stats daemon and adds it to the node.
func RegisterEthStatsService(stack *node.Node, backend ethapi.Backend, url string) {
	if err := ethstats.New(stack, backend, backend.Engine(), url); err != nil {
		Fatalf("Failed to register the Ethereum Stats service: %v", err)
	}
}

// RegisterGraphQLService adds the GraphQL API to the node.
func RegisterGraphQLService(stack *node.Node, backend ethapi.Backend, filterSystem *filters.FilterSystem, cfg *node.Config) {
	err := graphql.New(stack, backend, filterSystem, cfg.GraphQLCors, cfg.GraphQLVirtualHosts)
	if err != nil {
		Fatalf("Failed to register the GraphQL service: %v", err)
	}
}

// RegisterFilterAPI adds the eth log filtering RPC API to the node.
func RegisterFilterAPI(stack *node.Node, backend ethapi.Backend, ethcfg *ethconfig.Config) *filters.FilterSystem {
	isLightClient := ethcfg.SyncMode == downloader.LightSync
	filterSystem := filters.NewFilterSystem(backend, filters.Config{
		LogCacheSize: ethcfg.FilterLogCacheSize,
	})
	stack.RegisterAPIs([]rpc.API{{
		Namespace: "eth",
		Service:   filters.NewFilterAPI(filterSystem, isLightClient),
	}})
	return filterSystem
}

// RegisterFullSyncTester adds the full-sync tester service into node.
func RegisterFullSyncTester(stack *node.Node, eth *eth.Ethereum, path string) {
	blob, err := os.ReadFile(path)
	if err != nil {
		Fatalf("Failed to read block file: %v", err)
	}
	rlpBlob, err := hexutil.Decode(string(bytes.TrimRight(blob, "\r\n")))
	if err != nil {
		Fatalf("Failed to decode block blob: %v", err)
	}
	var block types.Block
	if err := rlp.DecodeBytes(rlpBlob, &block); err != nil {
		Fatalf("Failed to decode block: %v", err)
	}
	ethcatalyst.RegisterFullSyncTester(stack, eth, &block)
	log.Info("Registered full-sync tester", "number", block.NumberU64(), "hash", block.Hash())
}

func SetupMetrics(ctx *cli.Context) {
	if metrics.Enabled {
		log.Info("Enabling metrics collection")

		var (
			enableExport   = ctx.Bool(MetricsEnableInfluxDBFlag.Name)
			enableExportV2 = ctx.Bool(MetricsEnableInfluxDBV2Flag.Name)
		)

		if enableExport || enableExportV2 {
			CheckExclusive(ctx, MetricsEnableInfluxDBFlag, MetricsEnableInfluxDBV2Flag)

			v1FlagIsSet := ctx.IsSet(MetricsInfluxDBUsernameFlag.Name) ||
				ctx.IsSet(MetricsInfluxDBPasswordFlag.Name)

			v2FlagIsSet := ctx.IsSet(MetricsInfluxDBTokenFlag.Name) ||
				ctx.IsSet(MetricsInfluxDBOrganizationFlag.Name) ||
				ctx.IsSet(MetricsInfluxDBBucketFlag.Name)

			if enableExport && v2FlagIsSet {
				Fatalf("Flags --influxdb.metrics.organization, --influxdb.metrics.token, --influxdb.metrics.bucket are only available for influxdb-v2")
			} else if enableExportV2 && v1FlagIsSet {
				Fatalf("Flags --influxdb.metrics.username, --influxdb.metrics.password are only available for influxdb-v1")
			}
		}

		var (
			endpoint = ctx.String(MetricsInfluxDBEndpointFlag.Name)
			database = ctx.String(MetricsInfluxDBDatabaseFlag.Name)
			username = ctx.String(MetricsInfluxDBUsernameFlag.Name)
			password = ctx.String(MetricsInfluxDBPasswordFlag.Name)

			token        = ctx.String(MetricsInfluxDBTokenFlag.Name)
			bucket       = ctx.String(MetricsInfluxDBBucketFlag.Name)
			organization = ctx.String(MetricsInfluxDBOrganizationFlag.Name)
		)

		if enableExport {
			tagsMap := SplitTagsFlag(ctx.String(MetricsInfluxDBTagsFlag.Name))

			log.Info("Enabling metrics export to InfluxDB")

			go influxdb.InfluxDBWithTags(metrics.DefaultRegistry, 10*time.Second, endpoint, database, username, password, "geth.", tagsMap)
		} else if enableExportV2 {
			tagsMap := SplitTagsFlag(ctx.String(MetricsInfluxDBTagsFlag.Name))

			log.Info("Enabling metrics export to InfluxDB (v2)")

			go influxdb.InfluxDBV2WithTags(metrics.DefaultRegistry, 10*time.Second, endpoint, token, bucket, organization, "geth.", tagsMap)
		}

		if ctx.IsSet(MetricsHTTPFlag.Name) {
			address := fmt.Sprintf("%s:%d", ctx.String(MetricsHTTPFlag.Name), ctx.Int(MetricsPortFlag.Name))
			log.Info("Enabling stand-alone metrics HTTP endpoint", "address", address)
			exp.Setup(address)
		} else if ctx.IsSet(MetricsPortFlag.Name) {
			log.Warn(fmt.Sprintf("--%s specified without --%s, metrics server will not start.", MetricsPortFlag.Name, MetricsHTTPFlag.Name))
		}
	}
}

func SplitTagsFlag(tagsFlag string) map[string]string {
	tags := strings.Split(tagsFlag, ",")
	tagsMap := map[string]string{}

	for _, t := range tags {
		if t != "" {
			kv := strings.Split(t, "=")

			if len(kv) == 2 {
				tagsMap[kv[0]] = kv[1]
			}
		}
	}

	return tagsMap
}

// MakeChainDatabase open an LevelDB using the flags passed to the client and will hard crash if it fails.
func MakeChainDatabase(ctx *cli.Context, stack *node.Node, readonly bool) ethdb.Database {
	var (
		cache   = ctx.Int(CacheFlag.Name) * ctx.Int(CacheDatabaseFlag.Name) / 100
		handles = MakeDatabaseHandles(ctx.Int(FDLimitFlag.Name))

		err     error
		chainDb ethdb.Database
	)
	switch {
	case ctx.IsSet(RemoteDBFlag.Name):
		log.Info("Using remote db", "url", ctx.String(RemoteDBFlag.Name), "headers", len(ctx.StringSlice(HttpHeaderFlag.Name)))
		client, err := DialRPCWithHeaders(ctx.String(RemoteDBFlag.Name), ctx.StringSlice(HttpHeaderFlag.Name))
		if err != nil {
			break
		}
		chainDb = remotedb.New(client)
	case ctx.String(SyncModeFlag.Name) == "light":
		chainDb, err = stack.OpenDatabase("lightchaindata", cache, handles, "", readonly)
	default:
		chainDb, err = stack.OpenDatabaseWithFreezer("chaindata", cache, handles, ctx.String(AncientFlag.Name), "", readonly)
	}
	if err != nil {
		Fatalf("Could not open database: %v", err)
	}
	return chainDb
}

func IsNetworkPreset(ctx *cli.Context) bool {
	for _, flag := range NetworkFlags {
		bFlag, _ := flag.(*cli.BoolFlag)
		if ctx.IsSet(bFlag.Name) {
			return true
		}
	}
	return false
}

func DialRPCWithHeaders(endpoint string, headers []string) (*rpc.Client, error) {
	if endpoint == "" {
		return nil, errors.New("endpoint must be specified")
	}
	if strings.HasPrefix(endpoint, "rpc:") || strings.HasPrefix(endpoint, "ipc:") {
		// Backwards compatibility with geth < 1.5 which required
		// these prefixes.
		endpoint = endpoint[4:]
	}
	var opts []rpc.ClientOption
	if len(headers) > 0 {
		var customHeaders = make(http.Header)
		for _, h := range headers {
			kv := strings.Split(h, ":")
			if len(kv) != 2 {
				return nil, fmt.Errorf("invalid http header directive: %q", h)
			}
			customHeaders.Add(kv[0], kv[1])
		}
		opts = append(opts, rpc.WithHeaders(customHeaders))
	}
	return rpc.DialOptions(context.Background(), endpoint, opts...)
}

func MakeGenesis(ctx *cli.Context) *core.Genesis {
	var genesis *core.Genesis
	switch {
	case ctx.Bool(MainnetFlag.Name):
		genesis = core.DefaultGenesisBlock()
	case ctx.Bool(SepoliaFlag.Name):
		genesis = core.DefaultSepoliaGenesisBlock()
	case ctx.Bool(RinkebyFlag.Name):
		genesis = core.DefaultRinkebyGenesisBlock()
	case ctx.Bool(GoerliFlag.Name):
		genesis = core.DefaultGoerliGenesisBlock()
	case ctx.Bool(DeveloperFlag.Name):
		Fatalf("Developer chains are ephemeral")
	}
	return genesis
}

// MakeChain creates a chain manager from set command line flags.
func MakeChain(ctx *cli.Context, stack *node.Node, readonly bool) (*core.BlockChain, ethdb.Database) {
	var (
		gspec   = MakeGenesis(ctx)
		chainDb = MakeChainDatabase(ctx, stack, readonly)
	)
	cliqueConfig, err := core.LoadCliqueConfig(chainDb, gspec)
	if err != nil {
		Fatalf("%v", err)
	}
	ethashConfig := ethconfig.Defaults.Ethash
	if ctx.Bool(FakePoWFlag.Name) {
		ethashConfig.PowMode = ethash.ModeFake
	}
	engine := ethconfig.CreateConsensusEngine(stack, &ethashConfig, cliqueConfig, nil, false, chainDb)
	if gcmode := ctx.String(GCModeFlag.Name); gcmode != "full" && gcmode != "archive" {
		Fatalf("--%s must be either 'full' or 'archive'", GCModeFlag.Name)
	}
	cache := &core.CacheConfig{
		TrieCleanLimit:      ethconfig.Defaults.TrieCleanCache,
		TrieCleanNoPrefetch: ctx.Bool(CacheNoPrefetchFlag.Name),
		TrieDirtyLimit:      ethconfig.Defaults.TrieDirtyCache,
		TrieDirtyDisabled:   ctx.String(GCModeFlag.Name) == "archive",
		TrieTimeLimit:       ethconfig.Defaults.TrieTimeout,
		SnapshotLimit:       ethconfig.Defaults.SnapshotCache,
		Preimages:           ctx.Bool(CachePreimagesFlag.Name),
	}
	if cache.TrieDirtyDisabled && !cache.Preimages {
		cache.Preimages = true
		log.Info("Enabling recording of key preimages since archive mode is used")
	}
	if !ctx.Bool(SnapshotFlag.Name) {
		cache.SnapshotLimit = 0 // Disabled
	}
	// If we're in readonly, do not bother generating snapshot data.
	if readonly {
		cache.SnapshotNoBuild = true
	}

	if ctx.IsSet(CacheFlag.Name) || ctx.IsSet(CacheTrieFlag.Name) {
		cache.TrieCleanLimit = ctx.Int(CacheFlag.Name) * ctx.Int(CacheTrieFlag.Name) / 100
	}
	if ctx.IsSet(CacheFlag.Name) || ctx.IsSet(CacheGCFlag.Name) {
		cache.TrieDirtyLimit = ctx.Int(CacheFlag.Name) * ctx.Int(CacheGCFlag.Name) / 100
	}
	vmcfg := vm.Config{EnablePreimageRecording: ctx.Bool(VMEnableDebugFlag.Name)}

	// Disable transaction indexing/unindexing by default.
	chain, err := core.NewBlockChain(chainDb, cache, gspec, nil, engine, vmcfg, nil, nil)
	if err != nil {
		Fatalf("Can't create BlockChain: %v", err)
	}
	return chain, chainDb
}

// MakeConsolePreloads retrieves the absolute paths for the console JavaScript
// scripts to preload before starting.
func MakeConsolePreloads(ctx *cli.Context) []string {
	// Skip preloading if there's nothing to preload
	if ctx.String(PreloadJSFlag.Name) == "" {
		return nil
	}
	// Otherwise resolve absolute paths and return them
	var preloads []string

	for _, file := range strings.Split(ctx.String(PreloadJSFlag.Name), ",") {
		preloads = append(preloads, strings.TrimSpace(file))
	}
	return preloads
}<|MERGE_RESOLUTION|>--- conflicted
+++ resolved
@@ -698,7 +698,6 @@
 		Usage:    "Enable the builder",
 		Category: flags.BuilderCategory,
 	}
-<<<<<<< HEAD
 	BuilderEnableMultiTxSnapshot = &cli.BoolFlag{
 		Name: "builder.multi_tx_snapshot",
 		Usage: "Enable multi-transaction snapshots for block building, " +
@@ -707,7 +706,6 @@
 		Value:    ethconfig.Defaults.Miner.EnableMultiTransactionSnapshot,
 		Category: flags.BuilderCategory,
 	}
-=======
 
 	// BuilderAlgoTypeFlag replaces MinerAlgoTypeFlag to move away from deprecated miner package
 	// Note: builder.algotype was previously miner.algotype - this flag is still propagated to the miner configuration,
@@ -734,7 +732,6 @@
 		EnvVars:  []string{"FLASHBOTS_BUILDER_PRICE_CUTOFF_PERCENT"},
 	}
 
->>>>>>> 893d4c87
 	BuilderEnableValidatorChecks = &cli.BoolFlag{
 		Name:     "builder.validator_checks",
 		Usage:    "Enable the validator checks",
@@ -1953,10 +1950,6 @@
 		}
 	}
 
-<<<<<<< HEAD
-	cfg.PriceCutoffPercent = ctx.Int(MinerPriceCutoffPercentFlag.Name)
-	cfg.EnableMultiTransactionSnapshot = ctx.Bool(BuilderEnableMultiTxSnapshot.Name)
-=======
 	// NOTE: This flag takes precedence and will overwrite value set by MinerBlocklistFileFlag
 	if ctx.IsSet(BuilderBlockValidationBlacklistSourceFilePath.Name) {
 		bytes, err := os.ReadFile(ctx.String(MinerBlocklistFileFlag.Name))
@@ -1969,8 +1962,8 @@
 		}
 	}
 
+	cfg.EnableMultiTransactionSnapshot = ctx.Bool(BuilderEnableMultiTxSnapshot.Name)
 	cfg.PriceCutoffPercent = ctx.Int(BuilderPriceCutoffPercentFlag.Name)
->>>>>>> 893d4c87
 }
 
 func setRequiredBlocks(ctx *cli.Context, cfg *ethconfig.Config) {
