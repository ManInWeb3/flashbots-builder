// Copyright 2023 The go-ethereum Authors
// This file is part of the go-ethereum library.
//
// The go-ethereum library is free software: you can redistribute it and/or modify
// it under the terms of the GNU Lesser General Public License as published by
// the Free Software Foundation, either version 3 of the License, or
// (at your option) any later version.
//
// The go-ethereum library is distributed in the hope that it will be useful,
// but WITHOUT ANY WARRANTY; without even the implied warranty of
// MERCHANTABILITY or FITNESS FOR A PARTICULAR PURPOSE. See the
// GNU Lesser General Public License for more details.
//
// You should have received a copy of the GNU Lesser General Public License
// along with the go-ethereum library. If not, see <http://www.gnu.org/licenses/>.

package ethapi

import (
	"context"
	"crypto/ecdsa"
	"encoding/json"
	"errors"
	"fmt"
	"math/big"
	"reflect"
	"testing"
	"time"

	"github.com/ethereum/go-ethereum"
	"github.com/ethereum/go-ethereum/accounts"
	"github.com/ethereum/go-ethereum/common"
	"github.com/ethereum/go-ethereum/common/hexutil"
	"github.com/ethereum/go-ethereum/consensus"
	"github.com/ethereum/go-ethereum/consensus/ethash"
	"github.com/ethereum/go-ethereum/core"
	"github.com/ethereum/go-ethereum/core/bloombits"
	"github.com/ethereum/go-ethereum/core/rawdb"
	"github.com/ethereum/go-ethereum/core/state"
	"github.com/ethereum/go-ethereum/core/types"
	"github.com/ethereum/go-ethereum/core/vm"
	"github.com/ethereum/go-ethereum/crypto"
	"github.com/ethereum/go-ethereum/ethdb"
	"github.com/ethereum/go-ethereum/event"
	"github.com/ethereum/go-ethereum/internal/blocktest"
	"github.com/ethereum/go-ethereum/params"
	"github.com/ethereum/go-ethereum/rpc"
<<<<<<< HEAD
	"github.com/google/uuid"
=======
>>>>>>> bed84606
	"github.com/stretchr/testify/assert"
	"github.com/stretchr/testify/require"
	"golang.org/x/exp/slices"
)

func TestTransaction_RoundTripRpcJSON(t *testing.T) {
	var (
		config = params.AllEthashProtocolChanges
		signer = types.LatestSigner(config)
		key, _ = crypto.HexToECDSA("b71c71a67e1177ad4e901695e1b4b9ee17ae16c6668d313eac2f96dbcda3f291")
		tests  = allTransactionTypes(common.Address{0xde, 0xad}, config)
	)
	t.Parallel()
	for i, tt := range tests {
		var tx2 types.Transaction
		tx, err := types.SignNewTx(key, signer, tt.Tx)
		if err != nil {
			t.Fatalf("test %d: signing failed: %v", i, err)
		}
		// Regular transaction
		if data, err := json.Marshal(tx); err != nil {
			t.Fatalf("test %d: marshalling failed; %v", i, err)
		} else if err = tx2.UnmarshalJSON(data); err != nil {
			t.Fatalf("test %d: sunmarshal failed: %v", i, err)
		} else if want, have := tx.Hash(), tx2.Hash(); want != have {
			t.Fatalf("test %d: stx changed, want %x have %x", i, want, have)
		}

		// rpcTransaction
		rpcTx := newRPCTransaction(tx, common.Hash{}, 0, 0, 0, nil, config)
		if data, err := json.Marshal(rpcTx); err != nil {
			t.Fatalf("test %d: marshalling failed; %v", i, err)
		} else if err = tx2.UnmarshalJSON(data); err != nil {
			t.Fatalf("test %d: unmarshal failed: %v", i, err)
		} else if want, have := tx.Hash(), tx2.Hash(); want != have {
			t.Fatalf("test %d: tx changed, want %x have %x", i, want, have)
		} else {
			want, have := tt.Want, string(data)
			require.JSONEqf(t, want, have, "test %d: rpc json not match, want %s have %s", i, want, have)
		}
	}
}

type txData struct {
	Tx   types.TxData
	Want string
}

func allTransactionTypes(addr common.Address, config *params.ChainConfig) []txData {
	return []txData{
		{
			Tx: &types.LegacyTx{
				Nonce:    5,
				GasPrice: big.NewInt(6),
				Gas:      7,
				To:       &addr,
				Value:    big.NewInt(8),
				Data:     []byte{0, 1, 2, 3, 4},
				V:        big.NewInt(9),
				R:        big.NewInt(10),
				S:        big.NewInt(11),
			},
			Want: `{
				"blockHash": null,
				"blockNumber": null,
				"from": "0x71562b71999873db5b286df957af199ec94617f7",
				"gas": "0x7",
				"gasPrice": "0x6",
				"hash": "0x5f3240454cd09a5d8b1c5d651eefae7a339262875bcd2d0e6676f3d989967008",
				"input": "0x0001020304",
				"nonce": "0x5",
				"to": "0xdead000000000000000000000000000000000000",
				"transactionIndex": null,
				"value": "0x8",
				"type": "0x0",
				"chainId": "0x539",
				"v": "0xa96",
				"r": "0xbc85e96592b95f7160825d837abb407f009df9ebe8f1b9158a4b8dd093377f75",
				"s": "0x1b55ea3af5574c536967b039ba6999ef6c89cf22fc04bcb296e0e8b0b9b576f5"
			}`,
		}, {
			Tx: &types.LegacyTx{
				Nonce:    5,
				GasPrice: big.NewInt(6),
				Gas:      7,
				To:       nil,
				Value:    big.NewInt(8),
				Data:     []byte{0, 1, 2, 3, 4},
				V:        big.NewInt(32),
				R:        big.NewInt(10),
				S:        big.NewInt(11),
			},
			Want: `{
				"blockHash": null,
				"blockNumber": null,
				"from": "0x71562b71999873db5b286df957af199ec94617f7",
				"gas": "0x7",
				"gasPrice": "0x6",
				"hash": "0x806e97f9d712b6cb7e781122001380a2837531b0fc1e5f5d78174ad4cb699873",
				"input": "0x0001020304",
				"nonce": "0x5",
				"to": null,
				"transactionIndex": null,
				"value": "0x8",
				"type": "0x0",
				"chainId": "0x539",
				"v": "0xa96",
				"r": "0x9dc28b267b6ad4e4af6fe9289668f9305c2eb7a3241567860699e478af06835a",
				"s": "0xa0b51a071aa9bed2cd70aedea859779dff039e3630ea38497d95202e9b1fec7"
			}`,
		},
		{
			Tx: &types.AccessListTx{
				ChainID:  config.ChainID,
				Nonce:    5,
				GasPrice: big.NewInt(6),
				Gas:      7,
				To:       &addr,
				Value:    big.NewInt(8),
				Data:     []byte{0, 1, 2, 3, 4},
				AccessList: types.AccessList{
					types.AccessTuple{
						Address:     common.Address{0x2},
						StorageKeys: []common.Hash{types.EmptyRootHash},
					},
				},
				V: big.NewInt(32),
				R: big.NewInt(10),
				S: big.NewInt(11),
			},
			Want: `{
				"blockHash": null,
				"blockNumber": null,
				"from": "0x71562b71999873db5b286df957af199ec94617f7",
				"gas": "0x7",
				"gasPrice": "0x6",
				"hash": "0x121347468ee5fe0a29f02b49b4ffd1c8342bc4255146bb686cd07117f79e7129",
				"input": "0x0001020304",
				"nonce": "0x5",
				"to": "0xdead000000000000000000000000000000000000",
				"transactionIndex": null,
				"value": "0x8",
				"type": "0x1",
				"accessList": [
					{
						"address": "0x0200000000000000000000000000000000000000",
						"storageKeys": [
							"0x56e81f171bcc55a6ff8345e692c0f86e5b48e01b996cadc001622fb5e363b421"
						]
					}
				],
				"chainId": "0x539",
				"v": "0x0",
				"r": "0xf372ad499239ae11d91d34c559ffc5dab4daffc0069e03afcabdcdf231a0c16b",
				"s": "0x28573161d1f9472fa0fd4752533609e72f06414f7ab5588699a7141f65d2abf",
				"yParity": "0x0"
			}`,
		}, {
			Tx: &types.AccessListTx{
				ChainID:  config.ChainID,
				Nonce:    5,
				GasPrice: big.NewInt(6),
				Gas:      7,
				To:       nil,
				Value:    big.NewInt(8),
				Data:     []byte{0, 1, 2, 3, 4},
				AccessList: types.AccessList{
					types.AccessTuple{
						Address:     common.Address{0x2},
						StorageKeys: []common.Hash{types.EmptyRootHash},
					},
				},
				V: big.NewInt(32),
				R: big.NewInt(10),
				S: big.NewInt(11),
			},
			Want: `{
				"blockHash": null,
				"blockNumber": null,
				"from": "0x71562b71999873db5b286df957af199ec94617f7",
				"gas": "0x7",
				"gasPrice": "0x6",
				"hash": "0x067c3baebede8027b0f828a9d933be545f7caaec623b00684ac0659726e2055b",
				"input": "0x0001020304",
				"nonce": "0x5",
				"to": null,
				"transactionIndex": null,
				"value": "0x8",
				"type": "0x1",
				"accessList": [
					{
						"address": "0x0200000000000000000000000000000000000000",
						"storageKeys": [
							"0x56e81f171bcc55a6ff8345e692c0f86e5b48e01b996cadc001622fb5e363b421"
						]
					}
				],
				"chainId": "0x539",
				"v": "0x1",
				"r": "0x542981b5130d4613897fbab144796cb36d3cb3d7807d47d9c7f89ca7745b085c",
				"s": "0x7425b9dd6c5deaa42e4ede35d0c4570c4624f68c28d812c10d806ffdf86ce63",
				"yParity": "0x1"
			}`,
		}, {
			Tx: &types.DynamicFeeTx{
				ChainID:   config.ChainID,
				Nonce:     5,
				GasTipCap: big.NewInt(6),
				GasFeeCap: big.NewInt(9),
				Gas:       7,
				To:        &addr,
				Value:     big.NewInt(8),
				Data:      []byte{0, 1, 2, 3, 4},
				AccessList: types.AccessList{
					types.AccessTuple{
						Address:     common.Address{0x2},
						StorageKeys: []common.Hash{types.EmptyRootHash},
					},
				},
				V: big.NewInt(32),
				R: big.NewInt(10),
				S: big.NewInt(11),
			},
			Want: `{
				"blockHash": null,
				"blockNumber": null,
				"from": "0x71562b71999873db5b286df957af199ec94617f7",
				"gas": "0x7",
				"gasPrice": "0x9",
				"maxFeePerGas": "0x9",
				"maxPriorityFeePerGas": "0x6",
				"hash": "0xb63e0b146b34c3e9cb7fbabb5b3c081254a7ded6f1b65324b5898cc0545d79ff",
				"input": "0x0001020304",
				"nonce": "0x5",
				"to": "0xdead000000000000000000000000000000000000",
				"transactionIndex": null,
				"value": "0x8",
				"type": "0x2",
				"accessList": [
					{
						"address": "0x0200000000000000000000000000000000000000",
						"storageKeys": [
							"0x56e81f171bcc55a6ff8345e692c0f86e5b48e01b996cadc001622fb5e363b421"
						]
					}
				],
				"chainId": "0x539",
				"v": "0x1",
				"r": "0x3b167e05418a8932cd53d7578711fe1a76b9b96c48642402bb94978b7a107e80",
				"s": "0x22f98a332d15ea2cc80386c1ebaa31b0afebfa79ebc7d039a1e0074418301fef",
				"yParity": "0x1"
			}`,
		}, {
			Tx: &types.DynamicFeeTx{
				ChainID:    config.ChainID,
				Nonce:      5,
				GasTipCap:  big.NewInt(6),
				GasFeeCap:  big.NewInt(9),
				Gas:        7,
				To:         nil,
				Value:      big.NewInt(8),
				Data:       []byte{0, 1, 2, 3, 4},
				AccessList: types.AccessList{},
				V:          big.NewInt(32),
				R:          big.NewInt(10),
				S:          big.NewInt(11),
			},
			Want: `{
				"blockHash": null,
				"blockNumber": null,
				"from": "0x71562b71999873db5b286df957af199ec94617f7",
				"gas": "0x7",
				"gasPrice": "0x9",
				"maxFeePerGas": "0x9",
				"maxPriorityFeePerGas": "0x6",
				"hash": "0xcbab17ee031a9d5b5a09dff909f0a28aedb9b295ac0635d8710d11c7b806ec68",
				"input": "0x0001020304",
				"nonce": "0x5",
				"to": null,
				"transactionIndex": null,
				"value": "0x8",
				"type": "0x2",
				"accessList": [],
				"chainId": "0x539",
				"v": "0x0",
				"r": "0x6446b8a682db7e619fc6b4f6d1f708f6a17351a41c7fbd63665f469bc78b41b9",
				"s": "0x7626abc15834f391a117c63450047309dbf84c5ce3e8e609b607062641e2de43",
				"yParity": "0x0"
			}`,
		},
	}
}

type testBackend struct {
	db      ethdb.Database
	chain   *core.BlockChain
	pending *types.Block
}

func newTestBackend(t *testing.T, n int, gspec *core.Genesis, generator func(i int, b *core.BlockGen)) *testBackend {
	var (
		engine      = ethash.NewFaker()
		cacheConfig = &core.CacheConfig{
			TrieCleanLimit:    256,
			TrieDirtyLimit:    256,
			TrieTimeLimit:     5 * time.Minute,
			SnapshotLimit:     0,
			TrieDirtyDisabled: true, // Archive mode
		}
	)
	// Generate blocks for testing
	db, blocks, _ := core.GenerateChainWithGenesis(gspec, engine, n, generator)
	txlookupLimit := uint64(0)
	chain, err := core.NewBlockChain(db, cacheConfig, gspec, nil, engine, vm.Config{}, nil, &txlookupLimit)
	if err != nil {
		t.Fatalf("failed to create tester chain: %v", err)
	}
	if n, err := chain.InsertChain(blocks); err != nil {
		t.Fatalf("block %d: failed to insert into chain: %v", n, err)
	}

	backend := &testBackend{db: db, chain: chain}
	return backend
}

func (b *testBackend) setPendingBlock(block *types.Block) {
	b.pending = block
}

func (b testBackend) SyncProgress() ethereum.SyncProgress { return ethereum.SyncProgress{} }
func (b testBackend) SuggestGasTipCap(ctx context.Context) (*big.Int, error) {
	return big.NewInt(0), nil
}
func (b testBackend) FeeHistory(ctx context.Context, blockCount uint64, lastBlock rpc.BlockNumber, rewardPercentiles []float64) (*big.Int, [][]*big.Int, []*big.Int, []float64, error) {
	return nil, nil, nil, nil, nil
}
func (b testBackend) ChainDb() ethdb.Database           { return b.db }
func (b testBackend) AccountManager() *accounts.Manager { return nil }
func (b testBackend) ExtRPCEnabled() bool               { return false }
func (b testBackend) RPCGasCap() uint64                 { return 10000000 }
func (b testBackend) RPCEVMTimeout() time.Duration      { return time.Second }
func (b testBackend) RPCTxFeeCap() float64              { return 0 }
func (b testBackend) UnprotectedAllowed() bool          { return false }
func (b testBackend) SetHead(number uint64)             {}
func (b testBackend) HeaderByNumber(ctx context.Context, number rpc.BlockNumber) (*types.Header, error) {
	if number == rpc.LatestBlockNumber {
		return b.chain.CurrentBlock(), nil
	}
	if number == rpc.PendingBlockNumber && b.pending != nil {
		return b.pending.Header(), nil
	}
	return b.chain.GetHeaderByNumber(uint64(number)), nil
}
func (b testBackend) HeaderByHash(ctx context.Context, hash common.Hash) (*types.Header, error) {
	return b.chain.GetHeaderByHash(hash), nil
}
func (b testBackend) HeaderByNumberOrHash(ctx context.Context, blockNrOrHash rpc.BlockNumberOrHash) (*types.Header, error) {
	if blockNr, ok := blockNrOrHash.Number(); ok {
		return b.HeaderByNumber(ctx, blockNr)
	}
	if blockHash, ok := blockNrOrHash.Hash(); ok {
		return b.HeaderByHash(ctx, blockHash)
	}
	panic("unknown type rpc.BlockNumberOrHash")
}
func (b testBackend) CurrentHeader() *types.Header { return b.chain.CurrentBlock() }
func (b testBackend) CurrentBlock() *types.Header  { return b.chain.CurrentBlock() }
func (b testBackend) BlockByNumber(ctx context.Context, number rpc.BlockNumber) (*types.Block, error) {
	if number == rpc.LatestBlockNumber {
		head := b.chain.CurrentBlock()
		return b.chain.GetBlock(head.Hash(), head.Number.Uint64()), nil
	}
	if number == rpc.PendingBlockNumber {
		return b.pending, nil
	}
	return b.chain.GetBlockByNumber(uint64(number)), nil
}
func (b testBackend) BlockByHash(ctx context.Context, hash common.Hash) (*types.Block, error) {
	return b.chain.GetBlockByHash(hash), nil
}
func (b testBackend) BlockByNumberOrHash(ctx context.Context, blockNrOrHash rpc.BlockNumberOrHash) (*types.Block, error) {
	if blockNr, ok := blockNrOrHash.Number(); ok {
		return b.BlockByNumber(ctx, blockNr)
	}
	if blockHash, ok := blockNrOrHash.Hash(); ok {
		return b.BlockByHash(ctx, blockHash)
	}
	panic("unknown type rpc.BlockNumberOrHash")
}
func (b testBackend) GetBody(ctx context.Context, hash common.Hash, number rpc.BlockNumber) (*types.Body, error) {
	return b.chain.GetBlock(hash, uint64(number.Int64())).Body(), nil
}
func (b testBackend) StateAndHeaderByNumber(ctx context.Context, number rpc.BlockNumber) (*state.StateDB, *types.Header, error) {
	if number == rpc.PendingBlockNumber {
		panic("pending state not implemented")
	}
	header, err := b.HeaderByNumber(ctx, number)
	if err != nil {
		return nil, nil, err
	}
	if header == nil {
		return nil, nil, errors.New("header not found")
	}
	stateDb, err := b.chain.StateAt(header.Root)
	return stateDb, header, err
}
func (b testBackend) StateAndHeaderByNumberOrHash(ctx context.Context, blockNrOrHash rpc.BlockNumberOrHash) (*state.StateDB, *types.Header, error) {
	if blockNr, ok := blockNrOrHash.Number(); ok {
		return b.StateAndHeaderByNumber(ctx, blockNr)
	}
	panic("only implemented for number")
}
func (b testBackend) PendingBlockAndReceipts() (*types.Block, types.Receipts) { panic("implement me") }
func (b testBackend) GetReceipts(ctx context.Context, hash common.Hash) (types.Receipts, error) {
	header, err := b.HeaderByHash(ctx, hash)
	if header == nil || err != nil {
		return nil, err
	}
	receipts := rawdb.ReadReceipts(b.db, hash, header.Number.Uint64(), header.Time, b.chain.Config())
	return receipts, nil
}
func (b testBackend) GetTd(ctx context.Context, hash common.Hash) *big.Int {
	if b.pending != nil && hash == b.pending.Hash() {
		return nil
	}
	return big.NewInt(1)
}
func (b testBackend) GetEVM(ctx context.Context, msg *core.Message, state *state.StateDB, header *types.Header, vmConfig *vm.Config, blockContext *vm.BlockContext) (*vm.EVM, func() error) {
	vmError := func() error { return nil }
	if vmConfig == nil {
		vmConfig = b.chain.GetVMConfig()
	}
	txContext := core.NewEVMTxContext(msg)
	context := core.NewEVMBlockContext(header, b.chain, nil)
	if blockContext != nil {
		context = *blockContext
	}
	return vm.NewEVM(context, txContext, state, b.chain.Config(), *vmConfig), vmError
}
func (b testBackend) SubscribeChainEvent(ch chan<- core.ChainEvent) event.Subscription {
	panic("implement me")
}
func (b testBackend) SubscribeChainHeadEvent(ch chan<- core.ChainHeadEvent) event.Subscription {
	panic("implement me")
}
func (b testBackend) SubscribeChainSideEvent(ch chan<- core.ChainSideEvent) event.Subscription {
	panic("implement me")
}
func (b testBackend) SendTx(ctx context.Context, signedTx *types.Transaction, private bool) error {
	panic("implement me")
}
func (b testBackend) GetTransaction(ctx context.Context, txHash common.Hash) (*types.Transaction, common.Hash, uint64, uint64, error) {
	tx, blockHash, blockNumber, index := rawdb.ReadTransaction(b.db, txHash)
	return tx, blockHash, blockNumber, index, nil
}
func (b testBackend) GetPoolTransactions() (types.Transactions, error)         { panic("implement me") }
func (b testBackend) GetPoolTransaction(txHash common.Hash) *types.Transaction { panic("implement me") }
func (b testBackend) GetPoolNonce(ctx context.Context, addr common.Address) (uint64, error) {
	panic("implement me")
}
func (b testBackend) Stats() (pending int, queued int) { panic("implement me") }
func (b testBackend) TxPoolContent() (map[common.Address][]*types.Transaction, map[common.Address][]*types.Transaction) {
	panic("implement me")
}
func (b testBackend) TxPoolContentFrom(addr common.Address) ([]*types.Transaction, []*types.Transaction) {
	panic("implement me")
}
func (b testBackend) SubscribeNewTxsEvent(events chan<- core.NewTxsEvent) event.Subscription {
	panic("implement me")
}
func (b testBackend) ChainConfig() *params.ChainConfig { return b.chain.Config() }
func (b testBackend) Engine() consensus.Engine         { return b.chain.Engine() }
func (b testBackend) GetLogs(ctx context.Context, blockHash common.Hash, number uint64) ([][]*types.Log, error) {
	panic("implement me")
}
func (b testBackend) SubscribeRemovedLogsEvent(ch chan<- core.RemovedLogsEvent) event.Subscription {
	panic("implement me")
}
func (b testBackend) SubscribeLogsEvent(ch chan<- []*types.Log) event.Subscription {
	panic("implement me")
}
func (b testBackend) SubscribePendingLogsEvent(ch chan<- []*types.Log) event.Subscription {
	panic("implement me")
}
func (b testBackend) BloomStatus() (uint64, uint64) { panic("implement me") }
func (b testBackend) ServiceFilter(ctx context.Context, session *bloombits.MatcherSession) {
	panic("implement me")
}
func (b testBackend) CancelSBundles(ctx context.Context, hashes []common.Hash) { panic("implement me") }
func (b testBackend) SendBundle(ctx context.Context, txs types.Transactions, blockNumber rpc.BlockNumber, uuid uuid.UUID, signingAddress common.Address, minTimestamp uint64, maxTimestamp uint64, revertingTxHashes []common.Hash) error {
	panic("implement me")
}
func (b testBackend) SendSBundle(ctx context.Context, sbundle *types.SBundle) error {
	panic("implement me")
}

func TestEstimateGas(t *testing.T) {
	t.Parallel()
	// Initialize test accounts
	var (
		accounts = newAccounts(2)
		genesis  = &core.Genesis{
			Config: params.TestChainConfig,
			Alloc: core.GenesisAlloc{
				accounts[0].addr: {Balance: big.NewInt(params.Ether)},
				accounts[1].addr: {Balance: big.NewInt(params.Ether)},
			},
		}
		genBlocks      = 10
		signer         = types.HomesteadSigner{}
		randomAccounts = newAccounts(2)
	)
	api := NewBlockChainAPI(newTestBackend(t, genBlocks, genesis, func(i int, b *core.BlockGen) {
		// Transfer from account[0] to account[1]
		//    value: 1000 wei
		//    fee:   0 wei
		tx, _ := types.SignTx(types.NewTx(&types.LegacyTx{Nonce: uint64(i), To: &accounts[1].addr, Value: big.NewInt(1000), Gas: params.TxGas, GasPrice: b.BaseFee(), Data: nil}), signer, accounts[0].key)
		b.AddTx(tx)
	}))
	var testSuite = []struct {
		blockNumber rpc.BlockNumber
		call        TransactionArgs
		overrides   StateOverride
		expectErr   error
		want        uint64
	}{
		// simple transfer on latest block
		{
			blockNumber: rpc.LatestBlockNumber,
			call: TransactionArgs{
				From:  &accounts[0].addr,
				To:    &accounts[1].addr,
				Value: (*hexutil.Big)(big.NewInt(1000)),
			},
			expectErr: nil,
			want:      21000,
		},
		// simple transfer with insufficient funds on latest block
		{
			blockNumber: rpc.LatestBlockNumber,
			call: TransactionArgs{
				From:  &randomAccounts[0].addr,
				To:    &accounts[1].addr,
				Value: (*hexutil.Big)(big.NewInt(1000)),
			},
			expectErr: core.ErrInsufficientFunds,
			want:      21000,
		},
		// empty create
		{
			blockNumber: rpc.LatestBlockNumber,
			call:        TransactionArgs{},
			expectErr:   nil,
			want:        53000,
		},
		{
			blockNumber: rpc.LatestBlockNumber,
			call:        TransactionArgs{},
			overrides: StateOverride{
				randomAccounts[0].addr: OverrideAccount{Balance: newRPCBalance(new(big.Int).Mul(big.NewInt(1), big.NewInt(params.Ether)))},
			},
			expectErr: nil,
			want:      53000,
		},
		{
			blockNumber: rpc.LatestBlockNumber,
			call: TransactionArgs{
				From:  &randomAccounts[0].addr,
				To:    &randomAccounts[1].addr,
				Value: (*hexutil.Big)(big.NewInt(1000)),
			},
			overrides: StateOverride{
				randomAccounts[0].addr: OverrideAccount{Balance: newRPCBalance(big.NewInt(0))},
			},
			expectErr: core.ErrInsufficientFunds,
		},
	}
	for i, tc := range testSuite {
		result, err := api.EstimateGas(context.Background(), tc.call, &rpc.BlockNumberOrHash{BlockNumber: &tc.blockNumber}, &tc.overrides)
		if tc.expectErr != nil {
			if err == nil {
				t.Errorf("test %d: want error %v, have nothing", i, tc.expectErr)
				continue
			}
			if !errors.Is(err, tc.expectErr) {
				t.Errorf("test %d: error mismatch, want %v, have %v", i, tc.expectErr, err)
			}
			continue
		}
		if err != nil {
			t.Errorf("test %d: want no error, have %v", i, err)
			continue
		}
		if uint64(result) != tc.want {
			t.Errorf("test %d, result mismatch, have\n%v\n, want\n%v\n", i, uint64(result), tc.want)
		}
	}
}

func TestCall(t *testing.T) {
	t.Parallel()
	// Initialize test accounts
	var (
		accounts = newAccounts(3)
		genesis  = &core.Genesis{
			Config: params.TestChainConfig,
			Alloc: core.GenesisAlloc{
				accounts[0].addr: {Balance: big.NewInt(params.Ether)},
				accounts[1].addr: {Balance: big.NewInt(params.Ether)},
				accounts[2].addr: {Balance: big.NewInt(params.Ether)},
			},
		}
		genBlocks = 10
		signer    = types.HomesteadSigner{}
	)
	api := NewBlockChainAPI(newTestBackend(t, genBlocks, genesis, func(i int, b *core.BlockGen) {
		// Transfer from account[0] to account[1]
		//    value: 1000 wei
		//    fee:   0 wei
		tx, _ := types.SignTx(types.NewTx(&types.LegacyTx{Nonce: uint64(i), To: &accounts[1].addr, Value: big.NewInt(1000), Gas: params.TxGas, GasPrice: b.BaseFee(), Data: nil}), signer, accounts[0].key)
		b.AddTx(tx)
	}))
	randomAccounts := newAccounts(3)
	var testSuite = []struct {
		blockNumber    rpc.BlockNumber
		overrides      StateOverride
		call           TransactionArgs
		blockOverrides BlockOverrides
		expectErr      error
		want           string
	}{
		// transfer on genesis
		{
			blockNumber: rpc.BlockNumber(0),
			call: TransactionArgs{
				From:  &accounts[0].addr,
				To:    &accounts[1].addr,
				Value: (*hexutil.Big)(big.NewInt(1000)),
			},
			expectErr: nil,
			want:      "0x",
		},
		// transfer on the head
		{
			blockNumber: rpc.BlockNumber(genBlocks),
			call: TransactionArgs{
				From:  &accounts[0].addr,
				To:    &accounts[1].addr,
				Value: (*hexutil.Big)(big.NewInt(1000)),
			},
			expectErr: nil,
			want:      "0x",
		},
		// transfer on a non-existent block, error expects
		{
			blockNumber: rpc.BlockNumber(genBlocks + 1),
			call: TransactionArgs{
				From:  &accounts[0].addr,
				To:    &accounts[1].addr,
				Value: (*hexutil.Big)(big.NewInt(1000)),
			},
			expectErr: errors.New("header not found"),
		},
		// transfer on the latest block
		{
			blockNumber: rpc.LatestBlockNumber,
			call: TransactionArgs{
				From:  &accounts[0].addr,
				To:    &accounts[1].addr,
				Value: (*hexutil.Big)(big.NewInt(1000)),
			},
			expectErr: nil,
			want:      "0x",
		},
		// Call which can only succeed if state is state overridden
		{
			blockNumber: rpc.LatestBlockNumber,
			call: TransactionArgs{
				From:  &randomAccounts[0].addr,
				To:    &randomAccounts[1].addr,
				Value: (*hexutil.Big)(big.NewInt(1000)),
			},
			overrides: StateOverride{
				randomAccounts[0].addr: OverrideAccount{Balance: newRPCBalance(new(big.Int).Mul(big.NewInt(1), big.NewInt(params.Ether)))},
			},
			want: "0x",
		},
		// Invalid call without state overriding
		{
			blockNumber: rpc.LatestBlockNumber,
			call: TransactionArgs{
				From:  &randomAccounts[0].addr,
				To:    &randomAccounts[1].addr,
				Value: (*hexutil.Big)(big.NewInt(1000)),
			},
			expectErr: core.ErrInsufficientFunds,
		},
		// Successful simple contract call
		//
		// // SPDX-License-Identifier: GPL-3.0
		//
		//  pragma solidity >=0.7.0 <0.8.0;
		//
		//  /**
		//   * @title Storage
		//   * @dev Store & retrieve value in a variable
		//   */
		//  contract Storage {
		//      uint256 public number;
		//      constructor() {
		//          number = block.number;
		//      }
		//  }
		{
			blockNumber: rpc.LatestBlockNumber,
			call: TransactionArgs{
				From: &randomAccounts[0].addr,
				To:   &randomAccounts[2].addr,
				Data: hex2Bytes("8381f58a"), // call number()
			},
			overrides: StateOverride{
				randomAccounts[2].addr: OverrideAccount{
					Code:      hex2Bytes("6080604052348015600f57600080fd5b506004361060285760003560e01c80638381f58a14602d575b600080fd5b60336049565b6040518082815260200191505060405180910390f35b6000548156fea2646970667358221220eab35ffa6ab2adfe380772a48b8ba78e82a1b820a18fcb6f59aa4efb20a5f60064736f6c63430007040033"),
					StateDiff: &map[common.Hash]common.Hash{{}: common.BigToHash(big.NewInt(123))},
				},
			},
			want: "0x000000000000000000000000000000000000000000000000000000000000007b",
		},
		// Block overrides should work
		{
			blockNumber: rpc.LatestBlockNumber,
			call: TransactionArgs{
				From: &accounts[1].addr,
				Input: &hexutil.Bytes{
					0x43,             // NUMBER
					0x60, 0x00, 0x52, // MSTORE offset 0
					0x60, 0x20, 0x60, 0x00, 0xf3,
				},
			},
			blockOverrides: BlockOverrides{Number: (*hexutil.Big)(big.NewInt(11))},
			want:           "0x000000000000000000000000000000000000000000000000000000000000000b",
		},
	}
	for i, tc := range testSuite {
		result, err := api.Call(context.Background(), tc.call, rpc.BlockNumberOrHash{BlockNumber: &tc.blockNumber}, &tc.overrides, &tc.blockOverrides)
		if tc.expectErr != nil {
			if err == nil {
				t.Errorf("test %d: want error %v, have nothing", i, tc.expectErr)
				continue
			}
			if !errors.Is(err, tc.expectErr) {
				// Second try
				if !reflect.DeepEqual(err, tc.expectErr) {
					t.Errorf("test %d: error mismatch, want %v, have %v", i, tc.expectErr, err)
				}
			}
			continue
		}
		if err != nil {
			t.Errorf("test %d: want no error, have %v", i, err)
			continue
		}
		if !reflect.DeepEqual(result.String(), tc.want) {
			t.Errorf("test %d, result mismatch, have\n%v\n, want\n%v\n", i, result.String(), tc.want)
		}
	}
}

type Account struct {
	key  *ecdsa.PrivateKey
	addr common.Address
}

func newAccounts(n int) (accounts []Account) {
	for i := 0; i < n; i++ {
		key, _ := crypto.GenerateKey()
		addr := crypto.PubkeyToAddress(key.PublicKey)
		accounts = append(accounts, Account{key: key, addr: addr})
	}
<<<<<<< HEAD
	slices.SortFunc(accounts, func(a, b Account) bool { return a.addr.Less(b.addr) })
=======
	slices.SortFunc(accounts, func(a, b Account) int { return a.addr.Cmp(b.addr) })
>>>>>>> bed84606
	return accounts
}

func newRPCBalance(balance *big.Int) **hexutil.Big {
	rpcBalance := (*hexutil.Big)(balance)
	return &rpcBalance
}

func hex2Bytes(str string) *hexutil.Bytes {
	rpcBytes := hexutil.Bytes(common.Hex2Bytes(str))
	return &rpcBytes
}

func TestRPCMarshalBlock(t *testing.T) {
	t.Parallel()
	var (
		txs []*types.Transaction
		to  = common.BytesToAddress([]byte{0x11})
	)
	for i := uint64(1); i <= 4; i++ {
		var tx *types.Transaction
		if i%2 == 0 {
			tx = types.NewTx(&types.LegacyTx{
				Nonce:    i,
				GasPrice: big.NewInt(11111),
				Gas:      1111,
				To:       &to,
				Value:    big.NewInt(111),
				Data:     []byte{0x11, 0x11, 0x11},
			})
		} else {
			tx = types.NewTx(&types.AccessListTx{
				ChainID:  big.NewInt(1337),
				Nonce:    i,
				GasPrice: big.NewInt(11111),
				Gas:      1111,
				To:       &to,
				Value:    big.NewInt(111),
				Data:     []byte{0x11, 0x11, 0x11},
			})
		}
		txs = append(txs, tx)
	}
	block := types.NewBlock(&types.Header{Number: big.NewInt(100)}, txs, nil, nil, blocktest.NewHasher())

	var testSuite = []struct {
		inclTx bool
		fullTx bool
		want   string
	}{
		// without txs
		{
			inclTx: false,
			fullTx: false,
			want: `{
				"difficulty": "0x0",
				"extraData": "0x",
				"gasLimit": "0x0",
				"gasUsed": "0x0",
				"hash": "0x9b73c83b25d0faf7eab854e3684c7e394336d6e135625aafa5c183f27baa8fee",
				"logsBloom": "0x00000000000000000000000000000000000000000000000000000000000000000000000000000000000000000000000000000000000000000000000000000000000000000000000000000000000000000000000000000000000000000000000000000000000000000000000000000000000000000000000000000000000000000000000000000000000000000000000000000000000000000000000000000000000000000000000000000000000000000000000000000000000000000000000000000000000000000000000000000000000000000000000000000000000000000000000000000000000000000000000000000000000000000000000000000000",
				"miner": "0x0000000000000000000000000000000000000000",
				"mixHash": "0x0000000000000000000000000000000000000000000000000000000000000000",
				"nonce": "0x0000000000000000",
				"number": "0x64",
				"parentHash": "0x0000000000000000000000000000000000000000000000000000000000000000",
				"receiptsRoot": "0x56e81f171bcc55a6ff8345e692c0f86e5b48e01b996cadc001622fb5e363b421",
				"sha3Uncles": "0x1dcc4de8dec75d7aab85b567b6ccd41ad312451b948a7413f0a142fd40d49347",
				"size": "0x296",
				"stateRoot": "0x0000000000000000000000000000000000000000000000000000000000000000",
				"timestamp": "0x0",
				"transactionsRoot": "0x661a9febcfa8f1890af549b874faf9fa274aede26ef489d9db0b25daa569450e",
				"uncles": []
			}`,
		},
		// only tx hashes
		{
			inclTx: true,
			fullTx: false,
			want: `{
				"difficulty": "0x0",
				"extraData": "0x",
				"gasLimit": "0x0",
				"gasUsed": "0x0",
				"hash": "0x9b73c83b25d0faf7eab854e3684c7e394336d6e135625aafa5c183f27baa8fee",
				"logsBloom": "0x00000000000000000000000000000000000000000000000000000000000000000000000000000000000000000000000000000000000000000000000000000000000000000000000000000000000000000000000000000000000000000000000000000000000000000000000000000000000000000000000000000000000000000000000000000000000000000000000000000000000000000000000000000000000000000000000000000000000000000000000000000000000000000000000000000000000000000000000000000000000000000000000000000000000000000000000000000000000000000000000000000000000000000000000000000000",
				"miner": "0x0000000000000000000000000000000000000000",
				"mixHash": "0x0000000000000000000000000000000000000000000000000000000000000000",
				"nonce": "0x0000000000000000",
				"number": "0x64",
				"parentHash": "0x0000000000000000000000000000000000000000000000000000000000000000",
				"receiptsRoot": "0x56e81f171bcc55a6ff8345e692c0f86e5b48e01b996cadc001622fb5e363b421",
				"sha3Uncles": "0x1dcc4de8dec75d7aab85b567b6ccd41ad312451b948a7413f0a142fd40d49347",
				"size": "0x296",
				"stateRoot": "0x0000000000000000000000000000000000000000000000000000000000000000",
				"timestamp": "0x0",
				"transactions": [
					"0x7d39df979e34172322c64983a9ad48302c2b889e55bda35324afecf043a77605",
					"0x9bba4c34e57c875ff57ac8d172805a26ae912006985395dc1bdf8f44140a7bf4",
					"0x98909ea1ff040da6be56bc4231d484de1414b3c1dac372d69293a4beb9032cb5",
					"0x12e1f81207b40c3bdcc13c0ee18f5f86af6d31754d57a0ea1b0d4cfef21abef1"
				],
				"transactionsRoot": "0x661a9febcfa8f1890af549b874faf9fa274aede26ef489d9db0b25daa569450e",
				"uncles": []
			}`,
		},
		// full tx details
		{
			inclTx: true,
			fullTx: true,
			want: `{
				"difficulty": "0x0",
				"extraData": "0x",
				"gasLimit": "0x0",
				"gasUsed": "0x0",
				"hash": "0x9b73c83b25d0faf7eab854e3684c7e394336d6e135625aafa5c183f27baa8fee",
				"logsBloom": "0x00000000000000000000000000000000000000000000000000000000000000000000000000000000000000000000000000000000000000000000000000000000000000000000000000000000000000000000000000000000000000000000000000000000000000000000000000000000000000000000000000000000000000000000000000000000000000000000000000000000000000000000000000000000000000000000000000000000000000000000000000000000000000000000000000000000000000000000000000000000000000000000000000000000000000000000000000000000000000000000000000000000000000000000000000000000",
				"miner": "0x0000000000000000000000000000000000000000",
				"mixHash": "0x0000000000000000000000000000000000000000000000000000000000000000",
				"nonce": "0x0000000000000000",
				"number": "0x64",
				"parentHash": "0x0000000000000000000000000000000000000000000000000000000000000000",
				"receiptsRoot": "0x56e81f171bcc55a6ff8345e692c0f86e5b48e01b996cadc001622fb5e363b421",
				"sha3Uncles": "0x1dcc4de8dec75d7aab85b567b6ccd41ad312451b948a7413f0a142fd40d49347",
				"size": "0x296",
				"stateRoot": "0x0000000000000000000000000000000000000000000000000000000000000000",
				"timestamp": "0x0",
				"transactions": [
					{
						"blockHash": "0x9b73c83b25d0faf7eab854e3684c7e394336d6e135625aafa5c183f27baa8fee",
						"blockNumber": "0x64",
						"from": "0x0000000000000000000000000000000000000000",
						"gas": "0x457",
						"gasPrice": "0x2b67",
						"hash": "0x7d39df979e34172322c64983a9ad48302c2b889e55bda35324afecf043a77605",
						"input": "0x111111",
						"nonce": "0x1",
						"to": "0x0000000000000000000000000000000000000011",
						"transactionIndex": "0x0",
						"value": "0x6f",
						"type": "0x1",
						"accessList": [],
						"chainId": "0x539",
						"v": "0x0",
						"r": "0x0",
						"s": "0x0",
						"yParity": "0x0"
					},
					{
						"blockHash": "0x9b73c83b25d0faf7eab854e3684c7e394336d6e135625aafa5c183f27baa8fee",
						"blockNumber": "0x64",
						"from": "0x0000000000000000000000000000000000000000",
						"gas": "0x457",
						"gasPrice": "0x2b67",
						"hash": "0x9bba4c34e57c875ff57ac8d172805a26ae912006985395dc1bdf8f44140a7bf4",
						"input": "0x111111",
						"nonce": "0x2",
						"to": "0x0000000000000000000000000000000000000011",
						"transactionIndex": "0x1",
						"value": "0x6f",
						"type": "0x0",
						"chainId": "0x7fffffffffffffee",
						"v": "0x0",
						"r": "0x0",
						"s": "0x0"
					},
					{
						"blockHash": "0x9b73c83b25d0faf7eab854e3684c7e394336d6e135625aafa5c183f27baa8fee",
						"blockNumber": "0x64",
						"from": "0x0000000000000000000000000000000000000000",
						"gas": "0x457",
						"gasPrice": "0x2b67",
						"hash": "0x98909ea1ff040da6be56bc4231d484de1414b3c1dac372d69293a4beb9032cb5",
						"input": "0x111111",
						"nonce": "0x3",
						"to": "0x0000000000000000000000000000000000000011",
						"transactionIndex": "0x2",
						"value": "0x6f",
						"type": "0x1",
						"accessList": [],
						"chainId": "0x539",
						"v": "0x0",
						"r": "0x0",
						"s": "0x0",
						"yParity": "0x0"
					},
					{
						"blockHash": "0x9b73c83b25d0faf7eab854e3684c7e394336d6e135625aafa5c183f27baa8fee",
						"blockNumber": "0x64",
						"from": "0x0000000000000000000000000000000000000000",
						"gas": "0x457",
						"gasPrice": "0x2b67",
						"hash": "0x12e1f81207b40c3bdcc13c0ee18f5f86af6d31754d57a0ea1b0d4cfef21abef1",
						"input": "0x111111",
						"nonce": "0x4",
						"to": "0x0000000000000000000000000000000000000011",
						"transactionIndex": "0x3",
						"value": "0x6f",
						"type": "0x0",
						"chainId": "0x7fffffffffffffee",
						"v": "0x0",
						"r": "0x0",
						"s": "0x0"
					}
				],
				"transactionsRoot": "0x661a9febcfa8f1890af549b874faf9fa274aede26ef489d9db0b25daa569450e",
				"uncles": []
			}`,
		},
	}

	for i, tc := range testSuite {
		resp := RPCMarshalBlock(block, tc.inclTx, tc.fullTx, params.MainnetChainConfig)
		out, err := json.Marshal(resp)
		if err != nil {
			t.Errorf("test %d: json marshal error: %v", i, err)
			continue
		}
		assert.JSONEqf(t, tc.want, string(out), "test %d", i)
	}
}

func TestRPCGetBlockOrHeader(t *testing.T) {
	t.Parallel()

	// Initialize test accounts
	var (
		acc1Key, _ = crypto.HexToECDSA("8a1f9a8f95be41cd7ccb6168179afb4504aefe388d1e14474d32c45c72ce7b7a")
		acc2Key, _ = crypto.HexToECDSA("49a7b37aa6f6645917e7b807e9d1c00d4fa71f18343b0d4122a4d2df64dd6fee")
		acc1Addr   = crypto.PubkeyToAddress(acc1Key.PublicKey)
		acc2Addr   = crypto.PubkeyToAddress(acc2Key.PublicKey)
		genesis    = &core.Genesis{
			Config: params.TestChainConfig,
			Alloc: core.GenesisAlloc{
				acc1Addr: {Balance: big.NewInt(params.Ether)},
				acc2Addr: {Balance: big.NewInt(params.Ether)},
			},
		}
		genBlocks = 10
		signer    = types.HomesteadSigner{}
		tx        = types.NewTx(&types.LegacyTx{
			Nonce:    11,
			GasPrice: big.NewInt(11111),
			Gas:      1111,
			To:       &acc2Addr,
			Value:    big.NewInt(111),
			Data:     []byte{0x11, 0x11, 0x11},
		})
		withdrawal = &types.Withdrawal{
			Index:     0,
			Validator: 1,
			Address:   common.Address{0x12, 0x34},
			Amount:    10,
		}
		pending = types.NewBlockWithWithdrawals(&types.Header{Number: big.NewInt(11), Time: 42}, []*types.Transaction{tx}, nil, nil, []*types.Withdrawal{withdrawal}, blocktest.NewHasher())
	)
	backend := newTestBackend(t, genBlocks, genesis, func(i int, b *core.BlockGen) {
		// Transfer from account[0] to account[1]
		//    value: 1000 wei
		//    fee:   0 wei
		tx, _ := types.SignTx(types.NewTx(&types.LegacyTx{Nonce: uint64(i), To: &acc2Addr, Value: big.NewInt(1000), Gas: params.TxGas, GasPrice: b.BaseFee(), Data: nil}), signer, acc1Key)
		b.AddTx(tx)
	})
	backend.setPendingBlock(pending)
	api := NewBlockChainAPI(backend)
	blockHashes := make([]common.Hash, genBlocks+1)
	ctx := context.Background()
	for i := 0; i <= genBlocks; i++ {
		header, err := backend.HeaderByNumber(ctx, rpc.BlockNumber(i))
		if err != nil {
			t.Errorf("failed to get block: %d err: %v", i, err)
		}
		blockHashes[i] = header.Hash()
	}
	pendingHash := pending.Hash()

	var testSuite = []struct {
		blockNumber rpc.BlockNumber
		blockHash   *common.Hash
		fullTx      bool
		reqHeader   bool
		want        string
		expectErr   error
	}{
		// 0. latest header
		{
			blockNumber: rpc.LatestBlockNumber,
			reqHeader:   true,
			want: `{
				"baseFeePerGas": "0xfdc7303",
				"difficulty": "0x20000",
				"extraData": "0x",
				"gasLimit": "0x47e7c4",
				"gasUsed": "0x5208",
				"hash": "0x97f540a3577c0f645c5dada5da86f38350e8f847e71f21124f917835003e2607",
				"logsBloom": "0x00000000000000000000000000000000000000000000000000000000000000000000000000000000000000000000000000000000000000000000000000000000000000000000000000000000000000000000000000000000000000000000000000000000000000000000000000000000000000000000000000000000000000000000000000000000000000000000000000000000000000000000000000000000000000000000000000000000000000000000000000000000000000000000000000000000000000000000000000000000000000000000000000000000000000000000000000000000000000000000000000000000000000000000000000000000",
				"miner": "0x0000000000000000000000000000000000000000",
				"mixHash": "0x0000000000000000000000000000000000000000000000000000000000000000",
				"nonce": "0x0000000000000000",
				"number": "0xa",
				"parentHash": "0xda97ed946e0d502fb898b0ac881bd44da3c7fee5eaf184431e1ec3d361dad17e",
				"receiptsRoot": "0x056b23fbba480696b65fe5a59b8f2148a1299103c4f57df839233af2cf4ca2d2",
				"sha3Uncles": "0x1dcc4de8dec75d7aab85b567b6ccd41ad312451b948a7413f0a142fd40d49347",
				"stateRoot": "0xbb62872e4023fa8a8b17b9cc37031f4817d9595779748d01cba408b495707a91",
				"timestamp": "0x64",
				"totalDifficulty": "0x1",
				"transactionsRoot": "0xb0893d21a4a44dc26a962a6e91abae66df87fb61ac9c60e936aee89c76331445"
			}`,
		},
		// 1. genesis header
		{
			blockNumber: rpc.BlockNumber(0),
			reqHeader:   true,
			want: `{
				"baseFeePerGas": "0x3b9aca00",
				"difficulty": "0x20000",
				"extraData": "0x",
				"gasLimit": "0x47e7c4",
				"gasUsed": "0x0",
				"hash": "0xbdc7d83b8f876938810462fe8d053263a482e44201e3883d4ae204ff4de7eff5",
				"logsBloom": "0x00000000000000000000000000000000000000000000000000000000000000000000000000000000000000000000000000000000000000000000000000000000000000000000000000000000000000000000000000000000000000000000000000000000000000000000000000000000000000000000000000000000000000000000000000000000000000000000000000000000000000000000000000000000000000000000000000000000000000000000000000000000000000000000000000000000000000000000000000000000000000000000000000000000000000000000000000000000000000000000000000000000000000000000000000000000",
				"miner": "0x0000000000000000000000000000000000000000",
				"mixHash": "0x0000000000000000000000000000000000000000000000000000000000000000",
				"nonce": "0x0000000000000000",
				"number": "0x0",
				"parentHash": "0x0000000000000000000000000000000000000000000000000000000000000000",
				"receiptsRoot": "0x56e81f171bcc55a6ff8345e692c0f86e5b48e01b996cadc001622fb5e363b421",
				"sha3Uncles": "0x1dcc4de8dec75d7aab85b567b6ccd41ad312451b948a7413f0a142fd40d49347",
				"stateRoot": "0xfe168c5e9584a85927212e5bea5304bb7d0d8a893453b4b2c52176a72f585ae2",
				"timestamp": "0x0",
				"totalDifficulty": "0x1",
				"transactionsRoot": "0x56e81f171bcc55a6ff8345e692c0f86e5b48e01b996cadc001622fb5e363b421"
			}`,
		},
		// 2. #1 header
		{
			blockNumber: rpc.BlockNumber(1),
			reqHeader:   true,
			want: `{
				"baseFeePerGas": "0x342770c0",
				"difficulty": "0x20000",
				"extraData": "0x",
				"gasLimit": "0x47e7c4",
				"gasUsed": "0x5208",
				"hash": "0x0da274b315de8e4d5bf8717218ec43540464ef36378cb896469bb731e1d3f3cb",
				"logsBloom": "0x00000000000000000000000000000000000000000000000000000000000000000000000000000000000000000000000000000000000000000000000000000000000000000000000000000000000000000000000000000000000000000000000000000000000000000000000000000000000000000000000000000000000000000000000000000000000000000000000000000000000000000000000000000000000000000000000000000000000000000000000000000000000000000000000000000000000000000000000000000000000000000000000000000000000000000000000000000000000000000000000000000000000000000000000000000000",
				"miner": "0x0000000000000000000000000000000000000000",
				"mixHash": "0x0000000000000000000000000000000000000000000000000000000000000000",
				"nonce": "0x0000000000000000",
				"number": "0x1",
				"parentHash": "0xbdc7d83b8f876938810462fe8d053263a482e44201e3883d4ae204ff4de7eff5",
				"receiptsRoot": "0x056b23fbba480696b65fe5a59b8f2148a1299103c4f57df839233af2cf4ca2d2",
				"sha3Uncles": "0x1dcc4de8dec75d7aab85b567b6ccd41ad312451b948a7413f0a142fd40d49347",
				"stateRoot": "0x92c5c55a698963f5b06e3aee415630f5c48b0760e537af94917ce9c4f42a2e22",
				"timestamp": "0xa",
				"totalDifficulty": "0x1",
				"transactionsRoot": "0xca0ebcce920d2cdfbf9e1dbe90ed3441a1a576f344bd80e60508da814916f4e7"
			}`,
		},
		// 3. latest-1 header
		{
			blockNumber: rpc.BlockNumber(9),
			reqHeader:   true,
			want: `{
				"baseFeePerGas": "0x121a9cca",
				"difficulty": "0x20000",
				"extraData": "0x",
				"gasLimit": "0x47e7c4",
				"gasUsed": "0x5208",
				"hash": "0xda97ed946e0d502fb898b0ac881bd44da3c7fee5eaf184431e1ec3d361dad17e",
				"logsBloom": "0x00000000000000000000000000000000000000000000000000000000000000000000000000000000000000000000000000000000000000000000000000000000000000000000000000000000000000000000000000000000000000000000000000000000000000000000000000000000000000000000000000000000000000000000000000000000000000000000000000000000000000000000000000000000000000000000000000000000000000000000000000000000000000000000000000000000000000000000000000000000000000000000000000000000000000000000000000000000000000000000000000000000000000000000000000000000",
				"miner": "0x0000000000000000000000000000000000000000",
				"mixHash": "0x0000000000000000000000000000000000000000000000000000000000000000",
				"nonce": "0x0000000000000000",
				"number": "0x9",
				"parentHash": "0x5abd19c39d9f1c6e52998e135ea14e1fbc5db3fa2a108f4538e238ca5c2e68d7",
				"receiptsRoot": "0x056b23fbba480696b65fe5a59b8f2148a1299103c4f57df839233af2cf4ca2d2",
				"sha3Uncles": "0x1dcc4de8dec75d7aab85b567b6ccd41ad312451b948a7413f0a142fd40d49347",
				"stateRoot": "0xbd4aa2c2873df709151075250a8c01c9a14d2b0e2f715dbdd16e0ef8030c2cf0",
				"timestamp": "0x5a",
				"totalDifficulty": "0x1",
				"transactionsRoot": "0x0767ed8359337dc6a8fdc77fe52db611bed1be87aac73c4556b1bf1dd3d190a5"
			}`,
		},
		// 4. latest+1 header
		{
			blockNumber: rpc.BlockNumber(11),
			reqHeader:   true,
			want:        "null",
		},
		// 5. pending header
		{
			blockNumber: rpc.PendingBlockNumber,
			reqHeader:   true,
			want: `{
				"difficulty": "0x0",
				"extraData": "0x",
				"gasLimit": "0x0",
				"gasUsed": "0x0",
				"hash": null,
				"logsBloom": "0x00000000000000000000000000000000000000000000000000000000000000000000000000000000000000000000000000000000000000000000000000000000000000000000000000000000000000000000000000000000000000000000000000000000000000000000000000000000000000000000000000000000000000000000000000000000000000000000000000000000000000000000000000000000000000000000000000000000000000000000000000000000000000000000000000000000000000000000000000000000000000000000000000000000000000000000000000000000000000000000000000000000000000000000000000000000",
				"miner": null,
				"mixHash": "0x0000000000000000000000000000000000000000000000000000000000000000",
				"nonce": null,
				"number": "0xb",
				"parentHash": "0x0000000000000000000000000000000000000000000000000000000000000000",
				"receiptsRoot": "0x56e81f171bcc55a6ff8345e692c0f86e5b48e01b996cadc001622fb5e363b421",
				"sha3Uncles": "0x1dcc4de8dec75d7aab85b567b6ccd41ad312451b948a7413f0a142fd40d49347",
				"stateRoot": "0x0000000000000000000000000000000000000000000000000000000000000000",
				"timestamp": "0x2a",
				"totalDifficulty": null,
				"transactionsRoot": "0x98d9f6dd0aa479c0fb448f2627e9f1964aca699fccab8f6e95861547a4699e37",
				"withdrawalsRoot": "0x73d756269cdfc22e7e17a3548e36f42f750ca06d7e3cd98d1b6d0eb5add9dc84"
			}`,
		},
		// 6. latest block
		{
			blockNumber: rpc.LatestBlockNumber,
			want: `{
				"baseFeePerGas": "0xfdc7303",
				"difficulty": "0x20000",
				"extraData": "0x",
				"gasLimit": "0x47e7c4",
				"gasUsed": "0x5208",
				"hash": "0x97f540a3577c0f645c5dada5da86f38350e8f847e71f21124f917835003e2607",
				"logsBloom": "0x00000000000000000000000000000000000000000000000000000000000000000000000000000000000000000000000000000000000000000000000000000000000000000000000000000000000000000000000000000000000000000000000000000000000000000000000000000000000000000000000000000000000000000000000000000000000000000000000000000000000000000000000000000000000000000000000000000000000000000000000000000000000000000000000000000000000000000000000000000000000000000000000000000000000000000000000000000000000000000000000000000000000000000000000000000000",
				"miner": "0x0000000000000000000000000000000000000000",
				"mixHash": "0x0000000000000000000000000000000000000000000000000000000000000000",
				"nonce": "0x0000000000000000",
				"number": "0xa",
				"parentHash": "0xda97ed946e0d502fb898b0ac881bd44da3c7fee5eaf184431e1ec3d361dad17e",
				"receiptsRoot": "0x056b23fbba480696b65fe5a59b8f2148a1299103c4f57df839233af2cf4ca2d2",
				"sha3Uncles": "0x1dcc4de8dec75d7aab85b567b6ccd41ad312451b948a7413f0a142fd40d49347",
				"size": "0x26a",
				"stateRoot": "0xbb62872e4023fa8a8b17b9cc37031f4817d9595779748d01cba408b495707a91",
				"timestamp": "0x64",
				"totalDifficulty": "0x1",
				"transactions": [
					"0x3ee4094ca1e0b07a66dd616a057e081e53144ca7e9685a126fd4dda9ca042644"
				],
				"transactionsRoot": "0xb0893d21a4a44dc26a962a6e91abae66df87fb61ac9c60e936aee89c76331445",
				"uncles": []
			}`,
		},
		// 7. genesis block
		{
			blockNumber: rpc.BlockNumber(0),
			want: `{
				"baseFeePerGas": "0x3b9aca00",
				"difficulty": "0x20000",
				"extraData": "0x",
				"gasLimit": "0x47e7c4",
				"gasUsed": "0x0",
				"hash": "0xbdc7d83b8f876938810462fe8d053263a482e44201e3883d4ae204ff4de7eff5",
				"logsBloom": "0x00000000000000000000000000000000000000000000000000000000000000000000000000000000000000000000000000000000000000000000000000000000000000000000000000000000000000000000000000000000000000000000000000000000000000000000000000000000000000000000000000000000000000000000000000000000000000000000000000000000000000000000000000000000000000000000000000000000000000000000000000000000000000000000000000000000000000000000000000000000000000000000000000000000000000000000000000000000000000000000000000000000000000000000000000000000",
				"miner": "0x0000000000000000000000000000000000000000",
				"mixHash": "0x0000000000000000000000000000000000000000000000000000000000000000",
				"nonce": "0x0000000000000000",
				"number": "0x0",
				"parentHash": "0x0000000000000000000000000000000000000000000000000000000000000000",
				"receiptsRoot": "0x56e81f171bcc55a6ff8345e692c0f86e5b48e01b996cadc001622fb5e363b421",
				"sha3Uncles": "0x1dcc4de8dec75d7aab85b567b6ccd41ad312451b948a7413f0a142fd40d49347",
				"size": "0x200",
				"stateRoot": "0xfe168c5e9584a85927212e5bea5304bb7d0d8a893453b4b2c52176a72f585ae2",
				"timestamp": "0x0",
				"totalDifficulty": "0x1",
				"transactions": [],
				"transactionsRoot": "0x56e81f171bcc55a6ff8345e692c0f86e5b48e01b996cadc001622fb5e363b421",
				"uncles": []
			}`,
		},
		// 8. #1 block
		{
			blockNumber: rpc.BlockNumber(1),
			want: `{
				"baseFeePerGas": "0x342770c0",
				"difficulty": "0x20000",
				"extraData": "0x",
				"gasLimit": "0x47e7c4",
				"gasUsed": "0x5208",
				"hash": "0x0da274b315de8e4d5bf8717218ec43540464ef36378cb896469bb731e1d3f3cb",
				"logsBloom": "0x00000000000000000000000000000000000000000000000000000000000000000000000000000000000000000000000000000000000000000000000000000000000000000000000000000000000000000000000000000000000000000000000000000000000000000000000000000000000000000000000000000000000000000000000000000000000000000000000000000000000000000000000000000000000000000000000000000000000000000000000000000000000000000000000000000000000000000000000000000000000000000000000000000000000000000000000000000000000000000000000000000000000000000000000000000000",
				"miner": "0x0000000000000000000000000000000000000000",
				"mixHash": "0x0000000000000000000000000000000000000000000000000000000000000000",
				"nonce": "0x0000000000000000",
				"number": "0x1",
				"parentHash": "0xbdc7d83b8f876938810462fe8d053263a482e44201e3883d4ae204ff4de7eff5",
				"receiptsRoot": "0x056b23fbba480696b65fe5a59b8f2148a1299103c4f57df839233af2cf4ca2d2",
				"sha3Uncles": "0x1dcc4de8dec75d7aab85b567b6ccd41ad312451b948a7413f0a142fd40d49347",
				"size": "0x26a",
				"stateRoot": "0x92c5c55a698963f5b06e3aee415630f5c48b0760e537af94917ce9c4f42a2e22",
				"timestamp": "0xa",
				"totalDifficulty": "0x1",
				"transactions": [
					"0x644a31c354391520d00e95b9affbbb010fc79ac268144ab8e28207f4cf51097e"
				],
				"transactionsRoot": "0xca0ebcce920d2cdfbf9e1dbe90ed3441a1a576f344bd80e60508da814916f4e7",
				"uncles": []
			}`,
		},
		// 9. latest-1 block
		{
			blockNumber: rpc.BlockNumber(9),
			fullTx:      true,
			want: `{
				"baseFeePerGas": "0x121a9cca",
				"difficulty": "0x20000",
				"extraData": "0x",
				"gasLimit": "0x47e7c4",
				"gasUsed": "0x5208",
				"hash": "0xda97ed946e0d502fb898b0ac881bd44da3c7fee5eaf184431e1ec3d361dad17e",
				"logsBloom": "0x00000000000000000000000000000000000000000000000000000000000000000000000000000000000000000000000000000000000000000000000000000000000000000000000000000000000000000000000000000000000000000000000000000000000000000000000000000000000000000000000000000000000000000000000000000000000000000000000000000000000000000000000000000000000000000000000000000000000000000000000000000000000000000000000000000000000000000000000000000000000000000000000000000000000000000000000000000000000000000000000000000000000000000000000000000000",
				"miner": "0x0000000000000000000000000000000000000000",
				"mixHash": "0x0000000000000000000000000000000000000000000000000000000000000000",
				"nonce": "0x0000000000000000",
				"number": "0x9",
				"parentHash": "0x5abd19c39d9f1c6e52998e135ea14e1fbc5db3fa2a108f4538e238ca5c2e68d7",
				"receiptsRoot": "0x056b23fbba480696b65fe5a59b8f2148a1299103c4f57df839233af2cf4ca2d2",
				"sha3Uncles": "0x1dcc4de8dec75d7aab85b567b6ccd41ad312451b948a7413f0a142fd40d49347",
				"size": "0x26a",
				"stateRoot": "0xbd4aa2c2873df709151075250a8c01c9a14d2b0e2f715dbdd16e0ef8030c2cf0",
				"timestamp": "0x5a",
				"totalDifficulty": "0x1",
				"transactions": [
					{
						"blockHash": "0xda97ed946e0d502fb898b0ac881bd44da3c7fee5eaf184431e1ec3d361dad17e",
						"blockNumber": "0x9",
						"from": "0x703c4b2bd70c169f5717101caee543299fc946c7",
						"gas": "0x5208",
						"gasPrice": "0x121a9cca",
						"hash": "0xecd155a61a5734b3efab75924e3ae34026c7c4133d8c2a46122bd03d7d199725",
						"input": "0x",
						"nonce": "0x8",
						"to": "0x0d3ab14bbad3d99f4203bd7a11acb94882050e7e",
						"transactionIndex": "0x0",
						"value": "0x3e8",
						"type": "0x0",
						"v": "0x1b",
						"r": "0xc6028b8e983d62fa8542f8a7633fb23cc941be2c897134352d95a7d9b19feafd",
						"s": "0xeb6adcaaae3bed489c6cce4435f9db05d23a52820c78bd350e31eec65ed809d"
					}
				],
				"transactionsRoot": "0x0767ed8359337dc6a8fdc77fe52db611bed1be87aac73c4556b1bf1dd3d190a5",
				"uncles": []
			}`,
		},
		// 10. latest+1 block
		{
			blockNumber: rpc.BlockNumber(11),
			fullTx:      true,
			want:        "null",
		},
		// 11. pending block
		{
			blockNumber: rpc.PendingBlockNumber,
			want: `{
				"difficulty": "0x0",
				"extraData": "0x",
				"gasLimit": "0x0",
				"gasUsed": "0x0",
				"hash": null,
				"logsBloom": "0x00000000000000000000000000000000000000000000000000000000000000000000000000000000000000000000000000000000000000000000000000000000000000000000000000000000000000000000000000000000000000000000000000000000000000000000000000000000000000000000000000000000000000000000000000000000000000000000000000000000000000000000000000000000000000000000000000000000000000000000000000000000000000000000000000000000000000000000000000000000000000000000000000000000000000000000000000000000000000000000000000000000000000000000000000000000",
				"miner": null,
				"mixHash": "0x0000000000000000000000000000000000000000000000000000000000000000",
				"nonce": null,
				"number": "0xb",
				"parentHash": "0x0000000000000000000000000000000000000000000000000000000000000000",
				"receiptsRoot": "0x56e81f171bcc55a6ff8345e692c0f86e5b48e01b996cadc001622fb5e363b421",
				"sha3Uncles": "0x1dcc4de8dec75d7aab85b567b6ccd41ad312451b948a7413f0a142fd40d49347",
				"size": "0x256",
				"stateRoot": "0x0000000000000000000000000000000000000000000000000000000000000000",
				"timestamp": "0x2a",
				"totalDifficulty": null,
				"transactions": [
					"0x4afee081df5dff7a025964032871f7d4ba4d21baf5f6376a2f4a9f79fc506298"
				],
				"transactionsRoot": "0x98d9f6dd0aa479c0fb448f2627e9f1964aca699fccab8f6e95861547a4699e37",
				"withdrawals": [
					{
						"index": "0x0",
						"validatorIndex": "0x1",
						"address": "0x1234000000000000000000000000000000000000",
						"amount": "0xa"
					}
				],
				"withdrawalsRoot": "0x73d756269cdfc22e7e17a3548e36f42f750ca06d7e3cd98d1b6d0eb5add9dc84",
				"uncles": []
			}`,
		},
		// 12. pending block + fullTx
		{
			blockNumber: rpc.PendingBlockNumber,
			fullTx:      true,
			want: `{
				"difficulty": "0x0",
				"extraData": "0x",
				"gasLimit": "0x0",
				"gasUsed": "0x0",
				"hash": null,
				"logsBloom": "0x00000000000000000000000000000000000000000000000000000000000000000000000000000000000000000000000000000000000000000000000000000000000000000000000000000000000000000000000000000000000000000000000000000000000000000000000000000000000000000000000000000000000000000000000000000000000000000000000000000000000000000000000000000000000000000000000000000000000000000000000000000000000000000000000000000000000000000000000000000000000000000000000000000000000000000000000000000000000000000000000000000000000000000000000000000000",
				"miner": null,
				"mixHash": "0x0000000000000000000000000000000000000000000000000000000000000000",
				"nonce": null,
				"number": "0xb",
				"parentHash": "0x0000000000000000000000000000000000000000000000000000000000000000",
				"receiptsRoot": "0x56e81f171bcc55a6ff8345e692c0f86e5b48e01b996cadc001622fb5e363b421",
				"sha3Uncles": "0x1dcc4de8dec75d7aab85b567b6ccd41ad312451b948a7413f0a142fd40d49347",
				"size": "0x256",
				"stateRoot": "0x0000000000000000000000000000000000000000000000000000000000000000",
				"timestamp": "0x2a",
				"totalDifficulty": null,
				"transactions": [
					{
						"blockHash": "0x6cebd9f966ea686f44b981685e3f0eacea28591a7a86d7fbbe521a86e9f81165",
						"blockNumber": "0xb",
						"from": "0x0000000000000000000000000000000000000000",
						"gas": "0x457",
						"gasPrice": "0x2b67",
						"hash": "0x4afee081df5dff7a025964032871f7d4ba4d21baf5f6376a2f4a9f79fc506298",
						"input": "0x111111",
						"nonce": "0xb",
						"to": "0x0d3ab14bbad3d99f4203bd7a11acb94882050e7e",
						"transactionIndex": "0x0",
						"value": "0x6f",
						"type": "0x0",
						"chainId": "0x7fffffffffffffee",
						"v": "0x0",
						"r": "0x0",
						"s": "0x0"
					}
				],
				"transactionsRoot": "0x98d9f6dd0aa479c0fb448f2627e9f1964aca699fccab8f6e95861547a4699e37",
				"uncles": [],
				"withdrawals": [
					{
						"index": "0x0",
						"validatorIndex": "0x1",
						"address": "0x1234000000000000000000000000000000000000",
						"amount": "0xa"
					}
				],
				"withdrawalsRoot": "0x73d756269cdfc22e7e17a3548e36f42f750ca06d7e3cd98d1b6d0eb5add9dc84"
			}`,
		},
		// 13. latest header by hash
		{
			blockHash: &blockHashes[len(blockHashes)-1],
			reqHeader: true,
			want: `{
				"baseFeePerGas": "0xfdc7303",
				"difficulty": "0x20000",
				"extraData": "0x",
				"gasLimit": "0x47e7c4",
				"gasUsed": "0x5208",
				"hash": "0x97f540a3577c0f645c5dada5da86f38350e8f847e71f21124f917835003e2607",
				"logsBloom": "0x00000000000000000000000000000000000000000000000000000000000000000000000000000000000000000000000000000000000000000000000000000000000000000000000000000000000000000000000000000000000000000000000000000000000000000000000000000000000000000000000000000000000000000000000000000000000000000000000000000000000000000000000000000000000000000000000000000000000000000000000000000000000000000000000000000000000000000000000000000000000000000000000000000000000000000000000000000000000000000000000000000000000000000000000000000000",
				"miner": "0x0000000000000000000000000000000000000000",
				"mixHash": "0x0000000000000000000000000000000000000000000000000000000000000000",
				"nonce": "0x0000000000000000",
				"number": "0xa",
				"parentHash": "0xda97ed946e0d502fb898b0ac881bd44da3c7fee5eaf184431e1ec3d361dad17e",
				"receiptsRoot": "0x056b23fbba480696b65fe5a59b8f2148a1299103c4f57df839233af2cf4ca2d2",
				"sha3Uncles": "0x1dcc4de8dec75d7aab85b567b6ccd41ad312451b948a7413f0a142fd40d49347",
				"stateRoot": "0xbb62872e4023fa8a8b17b9cc37031f4817d9595779748d01cba408b495707a91",
				"timestamp": "0x64",
				"totalDifficulty": "0x1",
				"transactionsRoot": "0xb0893d21a4a44dc26a962a6e91abae66df87fb61ac9c60e936aee89c76331445"
			}`,
		},
		// 14. genesis header by hash
		{
			blockHash: &blockHashes[0],
			reqHeader: true,
			want: `{
				"baseFeePerGas": "0x3b9aca00",
				"difficulty": "0x20000",
				"extraData": "0x",
				"gasLimit": "0x47e7c4",
				"gasUsed": "0x0",
				"hash": "0xbdc7d83b8f876938810462fe8d053263a482e44201e3883d4ae204ff4de7eff5",
				"logsBloom": "0x00000000000000000000000000000000000000000000000000000000000000000000000000000000000000000000000000000000000000000000000000000000000000000000000000000000000000000000000000000000000000000000000000000000000000000000000000000000000000000000000000000000000000000000000000000000000000000000000000000000000000000000000000000000000000000000000000000000000000000000000000000000000000000000000000000000000000000000000000000000000000000000000000000000000000000000000000000000000000000000000000000000000000000000000000000000",
				"miner": "0x0000000000000000000000000000000000000000",
				"mixHash": "0x0000000000000000000000000000000000000000000000000000000000000000",
				"nonce": "0x0000000000000000",
				"number": "0x0",
				"parentHash": "0x0000000000000000000000000000000000000000000000000000000000000000",
				"receiptsRoot": "0x56e81f171bcc55a6ff8345e692c0f86e5b48e01b996cadc001622fb5e363b421",
				"sha3Uncles": "0x1dcc4de8dec75d7aab85b567b6ccd41ad312451b948a7413f0a142fd40d49347",
				"stateRoot": "0xfe168c5e9584a85927212e5bea5304bb7d0d8a893453b4b2c52176a72f585ae2",
				"timestamp": "0x0",
				"totalDifficulty": "0x1",
				"transactionsRoot": "0x56e81f171bcc55a6ff8345e692c0f86e5b48e01b996cadc001622fb5e363b421"
			}`,
		},
		// 15. #1 header
		{
			blockHash: &blockHashes[1],
			reqHeader: true,
			want: `{
				"baseFeePerGas": "0x342770c0",
				"difficulty": "0x20000",
				"extraData": "0x",
				"gasLimit": "0x47e7c4",
				"gasUsed": "0x5208",
				"hash": "0x0da274b315de8e4d5bf8717218ec43540464ef36378cb896469bb731e1d3f3cb",
				"logsBloom": "0x00000000000000000000000000000000000000000000000000000000000000000000000000000000000000000000000000000000000000000000000000000000000000000000000000000000000000000000000000000000000000000000000000000000000000000000000000000000000000000000000000000000000000000000000000000000000000000000000000000000000000000000000000000000000000000000000000000000000000000000000000000000000000000000000000000000000000000000000000000000000000000000000000000000000000000000000000000000000000000000000000000000000000000000000000000000",
				"miner": "0x0000000000000000000000000000000000000000",
				"mixHash": "0x0000000000000000000000000000000000000000000000000000000000000000",
				"nonce": "0x0000000000000000",
				"number": "0x1",
				"parentHash": "0xbdc7d83b8f876938810462fe8d053263a482e44201e3883d4ae204ff4de7eff5",
				"receiptsRoot": "0x056b23fbba480696b65fe5a59b8f2148a1299103c4f57df839233af2cf4ca2d2",
				"sha3Uncles": "0x1dcc4de8dec75d7aab85b567b6ccd41ad312451b948a7413f0a142fd40d49347",
				"stateRoot": "0x92c5c55a698963f5b06e3aee415630f5c48b0760e537af94917ce9c4f42a2e22",
				"timestamp": "0xa",
				"totalDifficulty": "0x1",
				"transactionsRoot": "0xca0ebcce920d2cdfbf9e1dbe90ed3441a1a576f344bd80e60508da814916f4e7"
			}`,
		},
		// 16. latest-1 header
		{
			blockHash: &blockHashes[len(blockHashes)-2],
			reqHeader: true,
			want: `{
				"baseFeePerGas": "0x121a9cca",
				"difficulty": "0x20000",
				"extraData": "0x",
				"gasLimit": "0x47e7c4",
				"gasUsed": "0x5208",
				"hash": "0xda97ed946e0d502fb898b0ac881bd44da3c7fee5eaf184431e1ec3d361dad17e",
				"logsBloom": "0x00000000000000000000000000000000000000000000000000000000000000000000000000000000000000000000000000000000000000000000000000000000000000000000000000000000000000000000000000000000000000000000000000000000000000000000000000000000000000000000000000000000000000000000000000000000000000000000000000000000000000000000000000000000000000000000000000000000000000000000000000000000000000000000000000000000000000000000000000000000000000000000000000000000000000000000000000000000000000000000000000000000000000000000000000000000",
				"miner": "0x0000000000000000000000000000000000000000",
				"mixHash": "0x0000000000000000000000000000000000000000000000000000000000000000",
				"nonce": "0x0000000000000000",
				"number": "0x9",
				"parentHash": "0x5abd19c39d9f1c6e52998e135ea14e1fbc5db3fa2a108f4538e238ca5c2e68d7",
				"receiptsRoot": "0x056b23fbba480696b65fe5a59b8f2148a1299103c4f57df839233af2cf4ca2d2",
				"sha3Uncles": "0x1dcc4de8dec75d7aab85b567b6ccd41ad312451b948a7413f0a142fd40d49347",
				"stateRoot": "0xbd4aa2c2873df709151075250a8c01c9a14d2b0e2f715dbdd16e0ef8030c2cf0",
				"timestamp": "0x5a",
				"totalDifficulty": "0x1",
				"transactionsRoot": "0x0767ed8359337dc6a8fdc77fe52db611bed1be87aac73c4556b1bf1dd3d190a5"
			}`,
		},
		// 17. empty hash
		{
			blockHash: &common.Hash{},
			reqHeader: true,
			want:      "null",
		},
		// 18. pending hash
		{
			blockHash: &pendingHash,
			reqHeader: true,
			want:      `null`,
		},
		// 19. latest block
		{
			blockHash: &blockHashes[len(blockHashes)-1],
			want: `{
				"baseFeePerGas": "0xfdc7303",
				"difficulty": "0x20000",
				"extraData": "0x",
				"gasLimit": "0x47e7c4",
				"gasUsed": "0x5208",
				"hash": "0x97f540a3577c0f645c5dada5da86f38350e8f847e71f21124f917835003e2607",
				"logsBloom": "0x00000000000000000000000000000000000000000000000000000000000000000000000000000000000000000000000000000000000000000000000000000000000000000000000000000000000000000000000000000000000000000000000000000000000000000000000000000000000000000000000000000000000000000000000000000000000000000000000000000000000000000000000000000000000000000000000000000000000000000000000000000000000000000000000000000000000000000000000000000000000000000000000000000000000000000000000000000000000000000000000000000000000000000000000000000000",
				"miner": "0x0000000000000000000000000000000000000000",
				"mixHash": "0x0000000000000000000000000000000000000000000000000000000000000000",
				"nonce": "0x0000000000000000",
				"number": "0xa",
				"parentHash": "0xda97ed946e0d502fb898b0ac881bd44da3c7fee5eaf184431e1ec3d361dad17e",
				"receiptsRoot": "0x056b23fbba480696b65fe5a59b8f2148a1299103c4f57df839233af2cf4ca2d2",
				"sha3Uncles": "0x1dcc4de8dec75d7aab85b567b6ccd41ad312451b948a7413f0a142fd40d49347",
				"size": "0x26a",
				"stateRoot": "0xbb62872e4023fa8a8b17b9cc37031f4817d9595779748d01cba408b495707a91",
				"timestamp": "0x64",
				"totalDifficulty": "0x1",
				"transactions": [
					"0x3ee4094ca1e0b07a66dd616a057e081e53144ca7e9685a126fd4dda9ca042644"
				],
				"transactionsRoot": "0xb0893d21a4a44dc26a962a6e91abae66df87fb61ac9c60e936aee89c76331445",
				"uncles": []
			}`,
		},
		// 20. genesis block
		{
			blockHash: &blockHashes[0],
			want: `{
				"baseFeePerGas": "0x3b9aca00",
				"difficulty": "0x20000",
				"extraData": "0x",
				"gasLimit": "0x47e7c4",
				"gasUsed": "0x0",
				"hash": "0xbdc7d83b8f876938810462fe8d053263a482e44201e3883d4ae204ff4de7eff5",
				"logsBloom": "0x00000000000000000000000000000000000000000000000000000000000000000000000000000000000000000000000000000000000000000000000000000000000000000000000000000000000000000000000000000000000000000000000000000000000000000000000000000000000000000000000000000000000000000000000000000000000000000000000000000000000000000000000000000000000000000000000000000000000000000000000000000000000000000000000000000000000000000000000000000000000000000000000000000000000000000000000000000000000000000000000000000000000000000000000000000000",
				"miner": "0x0000000000000000000000000000000000000000",
				"mixHash": "0x0000000000000000000000000000000000000000000000000000000000000000",
				"nonce": "0x0000000000000000",
				"number": "0x0",
				"parentHash": "0x0000000000000000000000000000000000000000000000000000000000000000",
				"receiptsRoot": "0x56e81f171bcc55a6ff8345e692c0f86e5b48e01b996cadc001622fb5e363b421",
				"sha3Uncles": "0x1dcc4de8dec75d7aab85b567b6ccd41ad312451b948a7413f0a142fd40d49347",
				"size": "0x200",
				"stateRoot": "0xfe168c5e9584a85927212e5bea5304bb7d0d8a893453b4b2c52176a72f585ae2",
				"timestamp": "0x0",
				"totalDifficulty": "0x1",
				"transactions": [],
				"transactionsRoot": "0x56e81f171bcc55a6ff8345e692c0f86e5b48e01b996cadc001622fb5e363b421",
				"uncles": []
			}`,
		},
		// 21. #1 block
		{
			blockHash: &blockHashes[1],
			want: `{
				"baseFeePerGas": "0x342770c0",
				"difficulty": "0x20000",
				"extraData": "0x",
				"gasLimit": "0x47e7c4",
				"gasUsed": "0x5208",
				"hash": "0x0da274b315de8e4d5bf8717218ec43540464ef36378cb896469bb731e1d3f3cb",
				"logsBloom": "0x00000000000000000000000000000000000000000000000000000000000000000000000000000000000000000000000000000000000000000000000000000000000000000000000000000000000000000000000000000000000000000000000000000000000000000000000000000000000000000000000000000000000000000000000000000000000000000000000000000000000000000000000000000000000000000000000000000000000000000000000000000000000000000000000000000000000000000000000000000000000000000000000000000000000000000000000000000000000000000000000000000000000000000000000000000000",
				"miner": "0x0000000000000000000000000000000000000000",
				"mixHash": "0x0000000000000000000000000000000000000000000000000000000000000000",
				"nonce": "0x0000000000000000",
				"number": "0x1",
				"parentHash": "0xbdc7d83b8f876938810462fe8d053263a482e44201e3883d4ae204ff4de7eff5",
				"receiptsRoot": "0x056b23fbba480696b65fe5a59b8f2148a1299103c4f57df839233af2cf4ca2d2",
				"sha3Uncles": "0x1dcc4de8dec75d7aab85b567b6ccd41ad312451b948a7413f0a142fd40d49347",
				"size": "0x26a",
				"stateRoot": "0x92c5c55a698963f5b06e3aee415630f5c48b0760e537af94917ce9c4f42a2e22",
				"timestamp": "0xa",
				"totalDifficulty": "0x1",
				"transactions": [
					"0x644a31c354391520d00e95b9affbbb010fc79ac268144ab8e28207f4cf51097e"
				],
				"transactionsRoot": "0xca0ebcce920d2cdfbf9e1dbe90ed3441a1a576f344bd80e60508da814916f4e7",
				"uncles": []
			}`,
		},
		// 22. latest-1 block
		{
			blockHash: &blockHashes[len(blockHashes)-2],
			fullTx:    true,
			want: `{
				"baseFeePerGas": "0x121a9cca",
				"difficulty": "0x20000",
				"extraData": "0x",
				"gasLimit": "0x47e7c4",
				"gasUsed": "0x5208",
				"hash": "0xda97ed946e0d502fb898b0ac881bd44da3c7fee5eaf184431e1ec3d361dad17e",
				"logsBloom": "0x00000000000000000000000000000000000000000000000000000000000000000000000000000000000000000000000000000000000000000000000000000000000000000000000000000000000000000000000000000000000000000000000000000000000000000000000000000000000000000000000000000000000000000000000000000000000000000000000000000000000000000000000000000000000000000000000000000000000000000000000000000000000000000000000000000000000000000000000000000000000000000000000000000000000000000000000000000000000000000000000000000000000000000000000000000000",
				"miner": "0x0000000000000000000000000000000000000000",
				"mixHash": "0x0000000000000000000000000000000000000000000000000000000000000000",
				"nonce": "0x0000000000000000",
				"number": "0x9",
				"parentHash": "0x5abd19c39d9f1c6e52998e135ea14e1fbc5db3fa2a108f4538e238ca5c2e68d7",
				"receiptsRoot": "0x056b23fbba480696b65fe5a59b8f2148a1299103c4f57df839233af2cf4ca2d2",
				"sha3Uncles": "0x1dcc4de8dec75d7aab85b567b6ccd41ad312451b948a7413f0a142fd40d49347",
				"size": "0x26a",
				"stateRoot": "0xbd4aa2c2873df709151075250a8c01c9a14d2b0e2f715dbdd16e0ef8030c2cf0",
				"timestamp": "0x5a",
				"totalDifficulty": "0x1",
				"transactions": [
					{
						"blockHash": "0xda97ed946e0d502fb898b0ac881bd44da3c7fee5eaf184431e1ec3d361dad17e",
						"blockNumber": "0x9",
						"from": "0x703c4b2bd70c169f5717101caee543299fc946c7",
						"gas": "0x5208",
						"gasPrice": "0x121a9cca",
						"hash": "0xecd155a61a5734b3efab75924e3ae34026c7c4133d8c2a46122bd03d7d199725",
						"input": "0x",
						"nonce": "0x8",
						"to": "0x0d3ab14bbad3d99f4203bd7a11acb94882050e7e",
						"transactionIndex": "0x0",
						"value": "0x3e8",
						"type": "0x0",
						"v": "0x1b",
						"r": "0xc6028b8e983d62fa8542f8a7633fb23cc941be2c897134352d95a7d9b19feafd",
						"s": "0xeb6adcaaae3bed489c6cce4435f9db05d23a52820c78bd350e31eec65ed809d"
					}
				],
				"transactionsRoot": "0x0767ed8359337dc6a8fdc77fe52db611bed1be87aac73c4556b1bf1dd3d190a5",
				"uncles": []
			}`,
		},
		// 23. empty hash + body
		{
			blockHash: &common.Hash{},
			fullTx:    true,
			want:      "null",
		},
		// 24. pending block
		{
			blockHash: &pendingHash,
			want:      `null`,
		},
		// 25. pending block + fullTx
		{
			blockHash: &pendingHash,
			fullTx:    true,
			want:      `null`,
		},
	}

	for i, tt := range testSuite {
		var (
			result map[string]interface{}
			err    error
		)
		if tt.blockHash != nil {
			if tt.reqHeader {
				result = api.GetHeaderByHash(context.Background(), *tt.blockHash)
			} else {
				result, err = api.GetBlockByHash(context.Background(), *tt.blockHash, tt.fullTx)
			}
		} else {
			if tt.reqHeader {
				result, err = api.GetHeaderByNumber(context.Background(), tt.blockNumber)
			} else {
				result, err = api.GetBlockByNumber(context.Background(), tt.blockNumber, tt.fullTx)
			}
		}
		if tt.expectErr != nil {
			if err == nil {
				t.Errorf("test %d: want error %v, have nothing", i, tt.expectErr)
				continue
			}
			if !errors.Is(err, tt.expectErr) {
				t.Errorf("test %d: error mismatch, want %v, have %v", i, tt.expectErr, err)
			}
<<<<<<< HEAD
			continue
		}
		if err != nil {
			t.Errorf("test %d: want no error, have %v", i, err)
			continue
		}
		data, err := json.Marshal(result)
		if err != nil {
			t.Errorf("test %d: json marshal error", i)
			continue
		}
=======
			continue
		}
		if err != nil {
			t.Errorf("test %d: want no error, have %v", i, err)
			continue
		}
		data, err := json.Marshal(result)
		if err != nil {
			t.Errorf("test %d: json marshal error", i)
			continue
		}
>>>>>>> bed84606
		want, have := tt.want, string(data)
		require.JSONEqf(t, want, have, "test %d: json not match, want: %s, have: %s", i, want, have)
	}
}

func TestRPCGetTransactionReceipt(t *testing.T) {
	t.Parallel()

	// Initialize test accounts
	var (
		acc1Key, _ = crypto.HexToECDSA("8a1f9a8f95be41cd7ccb6168179afb4504aefe388d1e14474d32c45c72ce7b7a")
		acc2Key, _ = crypto.HexToECDSA("49a7b37aa6f6645917e7b807e9d1c00d4fa71f18343b0d4122a4d2df64dd6fee")
		acc1Addr   = crypto.PubkeyToAddress(acc1Key.PublicKey)
		acc2Addr   = crypto.PubkeyToAddress(acc2Key.PublicKey)
		contract   = common.HexToAddress("0000000000000000000000000000000000031ec7")
		genesis    = &core.Genesis{
			Config: params.TestChainConfig,
			Alloc: core.GenesisAlloc{
				acc1Addr: {Balance: big.NewInt(params.Ether)},
				acc2Addr: {Balance: big.NewInt(params.Ether)},
				// // SPDX-License-Identifier: GPL-3.0
				// pragma solidity >=0.7.0 <0.9.0;
				//
				// contract Token {
				//     event Transfer(address indexed from, address indexed to, uint256 value);
				//     function transfer(address to, uint256 value) public returns (bool) {
				//         emit Transfer(msg.sender, to, value);
				//         return true;
				//     }
				// }
				contract: {Balance: big.NewInt(params.Ether), Code: common.FromHex("0x608060405234801561001057600080fd5b506004361061002b5760003560e01c8063a9059cbb14610030575b600080fd5b61004a6004803603810190610045919061016a565b610060565b60405161005791906101c5565b60405180910390f35b60008273ffffffffffffffffffffffffffffffffffffffff163373ffffffffffffffffffffffffffffffffffffffff167fddf252ad1be2c89b69c2b068fc378daa952ba7f163c4a11628f55a4df523b3ef846040516100bf91906101ef565b60405180910390a36001905092915050565b600080fd5b600073ffffffffffffffffffffffffffffffffffffffff82169050919050565b6000610101826100d6565b9050919050565b610111816100f6565b811461011c57600080fd5b50565b60008135905061012e81610108565b92915050565b6000819050919050565b61014781610134565b811461015257600080fd5b50565b6000813590506101648161013e565b92915050565b60008060408385031215610181576101806100d1565b5b600061018f8582860161011f565b92505060206101a085828601610155565b9150509250929050565b60008115159050919050565b6101bf816101aa565b82525050565b60006020820190506101da60008301846101b6565b92915050565b6101e981610134565b82525050565b600060208201905061020460008301846101e0565b9291505056fea2646970667358221220b469033f4b77b9565ee84e0a2f04d496b18160d26034d54f9487e57788fd36d564736f6c63430008120033")},
			},
		}
		genBlocks = 5
		signer    = types.LatestSignerForChainID(params.TestChainConfig.ChainID)
		txHashes  = make([]common.Hash, genBlocks)
	)
	backend := newTestBackend(t, genBlocks, genesis, func(i int, b *core.BlockGen) {
		var (
			tx  *types.Transaction
			err error
		)
		switch i {
		case 0:
			// transfer 1000wei
			tx, err = types.SignTx(types.NewTx(&types.LegacyTx{Nonce: uint64(i), To: &acc2Addr, Value: big.NewInt(1000), Gas: params.TxGas, GasPrice: b.BaseFee(), Data: nil}), types.HomesteadSigner{}, acc1Key)
		case 1:
			// create contract
			tx, err = types.SignTx(types.NewTx(&types.LegacyTx{Nonce: uint64(i), To: nil, Gas: 53100, GasPrice: b.BaseFee(), Data: common.FromHex("0x60806040")}), signer, acc1Key)
		case 2:
			// with logs
			// transfer(address to, uint256 value)
			data := fmt.Sprintf("0xa9059cbb%s%s", common.HexToHash(common.BigToAddress(big.NewInt(int64(i + 1))).Hex()).String()[2:], common.BytesToHash([]byte{byte(i + 11)}).String()[2:])
			tx, err = types.SignTx(types.NewTx(&types.LegacyTx{Nonce: uint64(i), To: &contract, Gas: 60000, GasPrice: b.BaseFee(), Data: common.FromHex(data)}), signer, acc1Key)
		case 3:
			// dynamic fee with logs
			// transfer(address to, uint256 value)
			data := fmt.Sprintf("0xa9059cbb%s%s", common.HexToHash(common.BigToAddress(big.NewInt(int64(i + 1))).Hex()).String()[2:], common.BytesToHash([]byte{byte(i + 11)}).String()[2:])
			fee := big.NewInt(500)
			fee.Add(fee, b.BaseFee())
			tx, err = types.SignTx(types.NewTx(&types.DynamicFeeTx{Nonce: uint64(i), To: &contract, Gas: 60000, Value: big.NewInt(1), GasTipCap: big.NewInt(500), GasFeeCap: fee, Data: common.FromHex(data)}), signer, acc1Key)
		case 4:
			// access list with contract create
			accessList := types.AccessList{{
				Address:     contract,
				StorageKeys: []common.Hash{{0}},
			}}
			tx, err = types.SignTx(types.NewTx(&types.AccessListTx{Nonce: uint64(i), To: nil, Gas: 58100, GasPrice: b.BaseFee(), Data: common.FromHex("0x60806040"), AccessList: accessList}), signer, acc1Key)
		}
		if err != nil {
			t.Errorf("failed to sign tx: %v", err)
		}
		if tx != nil {
			b.AddTx(tx)
			txHashes[i] = tx.Hash()
		}
	})
	api := NewTransactionAPI(backend, new(AddrLocker))
	blockHashes := make([]common.Hash, genBlocks+1)
	ctx := context.Background()
	for i := 0; i <= genBlocks; i++ {
		header, err := backend.HeaderByNumber(ctx, rpc.BlockNumber(i))
		if err != nil {
			t.Errorf("failed to get block: %d err: %v", i, err)
		}
		blockHashes[i] = header.Hash()
	}

	var testSuite = []struct {
		txHash common.Hash
		want   string
	}{
		// 0. normal success
		{
			txHash: txHashes[0],
			want: `{
				"blockHash": "0x1356e49a24d4504e450b303aa770f4ae13c29b9ffacaea1d7dd4043396229dd9",
				"blockNumber": "0x1",
				"contractAddress": null,
				"cumulativeGasUsed": "0x5208",
				"effectiveGasPrice": "0x342770c0",
				"from": "0x703c4b2bd70c169f5717101caee543299fc946c7",
				"gasUsed": "0x5208",
				"logs": [],
				"logsBloom": "0x00000000000000000000000000000000000000000000000000000000000000000000000000000000000000000000000000000000000000000000000000000000000000000000000000000000000000000000000000000000000000000000000000000000000000000000000000000000000000000000000000000000000000000000000000000000000000000000000000000000000000000000000000000000000000000000000000000000000000000000000000000000000000000000000000000000000000000000000000000000000000000000000000000000000000000000000000000000000000000000000000000000000000000000000000000000",
				"status": "0x1",
				"to": "0x0d3ab14bbad3d99f4203bd7a11acb94882050e7e",
				"transactionHash": "0x644a31c354391520d00e95b9affbbb010fc79ac268144ab8e28207f4cf51097e",
				"transactionIndex": "0x0",
				"type": "0x0"
			}`,
		},
		// 1. create contract
		{
			txHash: txHashes[1],
			want: `{
				"blockHash": "0x4fc27a4efa7fb8faa04b12b53ec8c8424ab4c21aab1323846365f000e8b4a594",
				"blockNumber": "0x2",
				"contractAddress": "0xae9bea628c4ce503dcfd7e305cab4e29e7476592",
				"cumulativeGasUsed": "0xcf4e",
				"effectiveGasPrice": "0x2db16291",
				"from": "0x703c4b2bd70c169f5717101caee543299fc946c7",
				"gasUsed": "0xcf4e",
				"logs": [],
				"logsBloom": "0x00000000000000000000000000000000000000000000000000000000000000000000000000000000000000000000000000000000000000000000000000000000000000000000000000000000000000000000000000000000000000000000000000000000000000000000000000000000000000000000000000000000000000000000000000000000000000000000000000000000000000000000000000000000000000000000000000000000000000000000000000000000000000000000000000000000000000000000000000000000000000000000000000000000000000000000000000000000000000000000000000000000000000000000000000000000",
				"status": "0x1",
				"to": null,
				"transactionHash": "0x340e58cda5086495010b571fe25067fecc9954dc4ee3cedece00691fa3f5904a",
				"transactionIndex": "0x0",
				"type": "0x0"
			}`,
		},
		// 2. with logs success
		{
			txHash: txHashes[2],
			want: `{
				"blockHash": "0x73385c190219326907524b0020ef453ebc450eaa971ebce16f79e2d23e7e8d4d",
				"blockNumber": "0x3",
				"contractAddress": null,
				"cumulativeGasUsed": "0x5e28",
				"effectiveGasPrice": "0x281c2534",
				"from": "0x703c4b2bd70c169f5717101caee543299fc946c7",
				"gasUsed": "0x5e28",
				"logs": [
					{
						"address": "0x0000000000000000000000000000000000031ec7",
						"topics": [
							"0xddf252ad1be2c89b69c2b068fc378daa952ba7f163c4a11628f55a4df523b3ef",
							"0x000000000000000000000000703c4b2bd70c169f5717101caee543299fc946c7",
							"0x0000000000000000000000000000000000000000000000000000000000000003"
						],
						"data": "0x000000000000000000000000000000000000000000000000000000000000000d",
						"blockNumber": "0x3",
						"transactionHash": "0x9dbf43ec9afc8d711932618616471088f66ba4f25fd5c672d97473d02dae967f",
						"transactionIndex": "0x0",
						"blockHash": "0x73385c190219326907524b0020ef453ebc450eaa971ebce16f79e2d23e7e8d4d",
						"logIndex": "0x0",
						"removed": false
					}
				],
				"logsBloom": "0x00000000000000000000008000000000000000000000000000000000000000000000000000000000000000000000000000000000020000000000000000000000000000800000000000000008000000000000000000000000000000000020000000080000000000000000000000000000000000000000000000000010000000000000000000000000000000000000000000000000000000000000000000000000000000000000000000000000000000000000000000800000000000000000400000000002000000000000800000000000000000000000000000000000000000000000000000000000000000000000000000000020000000000000000000000000",
				"status": "0x1",
				"to": "0x0000000000000000000000000000000000031ec7",
				"transactionHash": "0x9dbf43ec9afc8d711932618616471088f66ba4f25fd5c672d97473d02dae967f",
				"transactionIndex": "0x0",
				"type": "0x0"
			}`,
		},
		// 3. dynamic tx with logs success
		{
			txHash: txHashes[3],
			want: `{
				"blockHash": "0x77c3f8919590e0e68db4ce74a3da3140ac3e96dd3d078a48db1da4c08b07503d",
				"blockNumber": "0x4",
				"contractAddress": null,
				"cumulativeGasUsed": "0x538d",
				"effectiveGasPrice": "0x2325c3e8",
				"from": "0x703c4b2bd70c169f5717101caee543299fc946c7",
				"gasUsed": "0x538d",
				"logs": [],
				"logsBloom": "0x00000000000000000000000000000000000000000000000000000000000000000000000000000000000000000000000000000000000000000000000000000000000000000000000000000000000000000000000000000000000000000000000000000000000000000000000000000000000000000000000000000000000000000000000000000000000000000000000000000000000000000000000000000000000000000000000000000000000000000000000000000000000000000000000000000000000000000000000000000000000000000000000000000000000000000000000000000000000000000000000000000000000000000000000000000000",
				"status": "0x0",
				"to": "0x0000000000000000000000000000000000031ec7",
				"transactionHash": "0x672e3e39adf23b5656989b7a36e54d54004b1866f53871113bc52e137edb9faf",
				"transactionIndex": "0x0",
				"type": "0x2"
			}`,
		},
		// 4. access list tx with create contract
		{
			txHash: txHashes[4],
			want: `{
				"blockHash": "0x08e23d8e3711a21fbb8becd7de22fda8fb0a49fba14e1be763d00f99063627e1",
				"blockNumber": "0x5",
				"contractAddress": "0xfdaa97661a584d977b4d3abb5370766ff5b86a18",
				"cumulativeGasUsed": "0xe01a",
				"effectiveGasPrice": "0x1ecb3f75",
				"from": "0x703c4b2bd70c169f5717101caee543299fc946c7",
				"gasUsed": "0xe01a",
				"logs": [],
				"logsBloom": "0x00000000000000000000000000000000000000000000000000000000000000000000000000000000000000000000000000000000000000000000000000000000000000000000000000000000000000000000000000000000000000000000000000000000000000000000000000000000000000000000000000000000000000000000000000000000000000000000000000000000000000000000000000000000000000000000000000000000000000000000000000000000000000000000000000000000000000000000000000000000000000000000000000000000000000000000000000000000000000000000000000000000000000000000000000000000",
				"status": "0x1",
				"to": null,
				"transactionHash": "0x8f3c4e2663af0312d508ebd8587f0c88dccbbc8a9bcc322421ff4bc28c456a92",
				"transactionIndex": "0x0",
				"type": "0x1"
			}`,
		},
		// 5. txhash empty
		{
			txHash: common.Hash{},
			want:   `null`,
		},
		// 6. txhash not found
		{
			txHash: common.HexToHash("deadbeef"),
			want:   `null`,
		},
	}

	for i, tt := range testSuite {
		var (
			result interface{}
			err    error
		)
		result, err = api.GetTransactionReceipt(context.Background(), tt.txHash)
		if err != nil {
			t.Errorf("test %d: want no error, have %v", i, err)
			continue
		}
		data, err := json.Marshal(result)
		if err != nil {
			t.Errorf("test %d: json marshal error", i)
			continue
		}
		want, have := tt.want, string(data)
		require.JSONEqf(t, want, have, "test %d: json not match, want: %s, have: %s", i, want, have)
	}
}<|MERGE_RESOLUTION|>--- conflicted
+++ resolved
@@ -45,10 +45,7 @@
 	"github.com/ethereum/go-ethereum/internal/blocktest"
 	"github.com/ethereum/go-ethereum/params"
 	"github.com/ethereum/go-ethereum/rpc"
-<<<<<<< HEAD
 	"github.com/google/uuid"
-=======
->>>>>>> bed84606
 	"github.com/stretchr/testify/assert"
 	"github.com/stretchr/testify/require"
 	"golang.org/x/exp/slices"
@@ -828,11 +825,7 @@
 		addr := crypto.PubkeyToAddress(key.PublicKey)
 		accounts = append(accounts, Account{key: key, addr: addr})
 	}
-<<<<<<< HEAD
-	slices.SortFunc(accounts, func(a, b Account) bool { return a.addr.Less(b.addr) })
-=======
 	slices.SortFunc(accounts, func(a, b Account) int { return a.addr.Cmp(b.addr) })
->>>>>>> bed84606
 	return accounts
 }
 
@@ -1765,7 +1758,6 @@
 			if !errors.Is(err, tt.expectErr) {
 				t.Errorf("test %d: error mismatch, want %v, have %v", i, tt.expectErr, err)
 			}
-<<<<<<< HEAD
 			continue
 		}
 		if err != nil {
@@ -1777,19 +1769,6 @@
 			t.Errorf("test %d: json marshal error", i)
 			continue
 		}
-=======
-			continue
-		}
-		if err != nil {
-			t.Errorf("test %d: want no error, have %v", i, err)
-			continue
-		}
-		data, err := json.Marshal(result)
-		if err != nil {
-			t.Errorf("test %d: json marshal error", i)
-			continue
-		}
->>>>>>> bed84606
 		want, have := tt.want, string(data)
 		require.JSONEqf(t, want, have, "test %d: json not match, want: %s, have: %s", i, want, have)
 	}
