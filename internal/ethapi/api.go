--- conflicted
+++ resolved
@@ -47,11 +47,8 @@
 	"github.com/ethereum/go-ethereum/params"
 	"github.com/ethereum/go-ethereum/rlp"
 	"github.com/ethereum/go-ethereum/rpc"
-<<<<<<< HEAD
+	"github.com/ethereum/go-ethereum/trie"
 	"github.com/google/uuid"
-=======
-	"github.com/ethereum/go-ethereum/trie"
->>>>>>> 7371b381
 	"github.com/tyler-smith/go-bip39"
 	"golang.org/x/crypto/sha3"
 )
@@ -2271,16 +2268,6 @@
 		return fmt.Errorf("tx fee (%.2f ether) exceeds the configured cap (%.2f ether)", feeFloat, cap)
 	}
 	return nil
-<<<<<<< HEAD
-}
-
-// toHexSlice creates a slice of hex-strings based on []byte.
-func toHexSlice(b [][]byte) []string {
-	r := make([]string, len(b))
-	for i := range b {
-		r[i] = hexutil.Encode(b[i])
-	}
-	return r
 }
 
 // ---------------------------------------------------------------- FlashBots ----------------------------------------------------------------
@@ -2664,6 +2651,4 @@
 	ret["results"] = results
 
 	return ret, nil
-=======
->>>>>>> 7371b381
 }