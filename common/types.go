// Copyright 2015 The go-ethereum Authors
// This file is part of the go-ethereum library.
//
// The go-ethereum library is free software: you can redistribute it and/or modify
// it under the terms of the GNU Lesser General Public License as published by
// the Free Software Foundation, either version 3 of the License, or
// (at your option) any later version.
//
// The go-ethereum library is distributed in the hope that it will be useful,
// but WITHOUT ANY WARRANTY; without even the implied warranty of
// MERCHANTABILITY or FITNESS FOR A PARTICULAR PURPOSE. See the
// GNU Lesser General Public License for more details.
//
// You should have received a copy of the GNU Lesser General Public License
// along with the go-ethereum library. If not, see <http://www.gnu.org/licenses/>.

package common

import (
	"bytes"
	"database/sql/driver"
	"encoding/hex"
	"encoding/json"
	"errors"
	"fmt"
	"math/big"
	"math/rand"
	"reflect"
	"strconv"
	"strings"

	"github.com/ethereum/go-ethereum/common/hexutil"
	"golang.org/x/crypto/sha3"
)

// Lengths of hashes and addresses in bytes.
const (
	// HashLength is the expected length of the hash
	HashLength = 32
	// AddressLength is the expected length of the address
	AddressLength = 20
)

var (
	hashT    = reflect.TypeOf(Hash{})
	addressT = reflect.TypeOf(Address{})
)

// Hash represents the 32 byte Keccak256 hash of arbitrary data.
type Hash [HashLength]byte

// BytesToHash sets b to hash.
// If b is larger than len(h), b will be cropped from the left.
func BytesToHash(b []byte) Hash {
	var h Hash
	h.SetBytes(b)
	return h
}

// BigToHash sets byte representation of b to hash.
// If b is larger than len(h), b will be cropped from the left.
func BigToHash(b *big.Int) Hash { return BytesToHash(b.Bytes()) }

// HexToHash sets byte representation of s to hash.
// If b is larger than len(h), b will be cropped from the left.
func HexToHash(s string) Hash { return BytesToHash(FromHex(s)) }

<<<<<<< HEAD
// Less compares two hashes.
func (h Hash) Less(other Hash) bool {
	return bytes.Compare(h[:], other[:]) < 0
=======
// Cmp compares two hashes.
func (h Hash) Cmp(other Hash) int {
	return bytes.Compare(h[:], other[:])
>>>>>>> bed84606
}

// Bytes gets the byte representation of the underlying hash.
func (h Hash) Bytes() []byte { return h[:] }

// Big converts a hash to a big integer.
func (h Hash) Big() *big.Int { return new(big.Int).SetBytes(h[:]) }

// Hex converts a hash to a hex string.
func (h Hash) Hex() string { return hexutil.Encode(h[:]) }

// TerminalString implements log.TerminalStringer, formatting a string for console
// output during logging.
func (h Hash) TerminalString() string {
	return fmt.Sprintf("%x..%x", h[:3], h[29:])
}

// String implements the stringer interface and is used also by the logger when
// doing full logging into a file.
func (h Hash) String() string {
	return h.Hex()
}

// Format implements fmt.Formatter.
// Hash supports the %v, %s, %q, %x, %X and %d format verbs.
func (h Hash) Format(s fmt.State, c rune) {
	hexb := make([]byte, 2+len(h)*2)
	copy(hexb, "0x")
	hex.Encode(hexb[2:], h[:])

	switch c {
	case 'x', 'X':
		if !s.Flag('#') {
			hexb = hexb[2:]
		}
		if c == 'X' {
			hexb = bytes.ToUpper(hexb)
		}
		fallthrough
	case 'v', 's':
		s.Write(hexb)
	case 'q':
		q := []byte{'"'}
		s.Write(q)
		s.Write(hexb)
		s.Write(q)
	case 'd':
		fmt.Fprint(s, ([len(h)]byte)(h))
	default:
		fmt.Fprintf(s, "%%!%c(hash=%x)", c, h)
	}
}

// UnmarshalText parses a hash in hex syntax.
func (h *Hash) UnmarshalText(input []byte) error {
	return hexutil.UnmarshalFixedText("Hash", input, h[:])
}

// UnmarshalJSON parses a hash in hex syntax.
func (h *Hash) UnmarshalJSON(input []byte) error {
	return hexutil.UnmarshalFixedJSON(hashT, input, h[:])
}

// MarshalText returns the hex representation of h.
func (h Hash) MarshalText() ([]byte, error) {
	return hexutil.Bytes(h[:]).MarshalText()
}

// SetBytes sets the hash to the value of b.
// If b is larger than len(h), b will be cropped from the left.
func (h *Hash) SetBytes(b []byte) {
	if len(b) > len(h) {
		b = b[len(b)-HashLength:]
	}

	copy(h[HashLength-len(b):], b)
}

// Generate implements testing/quick.Generator.
func (h Hash) Generate(rand *rand.Rand, size int) reflect.Value {
	m := rand.Intn(len(h))
	for i := len(h) - 1; i > m; i-- {
		h[i] = byte(rand.Uint32())
	}
	return reflect.ValueOf(h)
}

// Scan implements Scanner for database/sql.
func (h *Hash) Scan(src interface{}) error {
	srcB, ok := src.([]byte)
	if !ok {
		return fmt.Errorf("can't scan %T into Hash", src)
	}
	if len(srcB) != HashLength {
		return fmt.Errorf("can't scan []byte of len %d into Hash, want %d", len(srcB), HashLength)
	}
	copy(h[:], srcB)
	return nil
}

// Value implements valuer for database/sql.
func (h Hash) Value() (driver.Value, error) {
	return h[:], nil
}

// ImplementsGraphQLType returns true if Hash implements the specified GraphQL type.
func (Hash) ImplementsGraphQLType(name string) bool { return name == "Bytes32" }

// UnmarshalGraphQL unmarshals the provided GraphQL query data.
func (h *Hash) UnmarshalGraphQL(input interface{}) error {
	var err error
	switch input := input.(type) {
	case string:
		err = h.UnmarshalText([]byte(input))
	default:
		err = fmt.Errorf("unexpected type %T for Hash", input)
	}
	return err
}

// UnprefixedHash allows marshaling a Hash without 0x prefix.
type UnprefixedHash Hash

// UnmarshalText decodes the hash from hex. The 0x prefix is optional.
func (h *UnprefixedHash) UnmarshalText(input []byte) error {
	return hexutil.UnmarshalFixedUnprefixedText("UnprefixedHash", input, h[:])
}

// MarshalText encodes the hash as hex.
func (h UnprefixedHash) MarshalText() ([]byte, error) {
	return []byte(hex.EncodeToString(h[:])), nil
}

/////////// Address

// Address represents the 20 byte address of an Ethereum account.
type Address [AddressLength]byte

// BytesToAddress returns Address with value b.
// If b is larger than len(h), b will be cropped from the left.
func BytesToAddress(b []byte) Address {
	var a Address
	a.SetBytes(b)
	return a
}

// BigToAddress returns Address with byte values of b.
// If b is larger than len(h), b will be cropped from the left.
func BigToAddress(b *big.Int) Address { return BytesToAddress(b.Bytes()) }

// HexToAddress returns Address with byte values of s.
// If s is larger than len(h), s will be cropped from the left.
func HexToAddress(s string) Address { return BytesToAddress(FromHex(s)) }

// IsHexAddress verifies whether a string can represent a valid hex-encoded
// Ethereum address or not.
func IsHexAddress(s string) bool {
	if has0xPrefix(s) {
		s = s[2:]
	}
	return len(s) == 2*AddressLength && isHex(s)
}

<<<<<<< HEAD
// Less compares two addresses.
func (a Address) Less(other Address) bool {
	return bytes.Compare(a[:], other[:]) < 0
=======
// Cmp compares two addresses.
func (a Address) Cmp(other Address) int {
	return bytes.Compare(a[:], other[:])
>>>>>>> bed84606
}

// Bytes gets the string representation of the underlying address.
func (a Address) Bytes() []byte { return a[:] }

// Hash converts an address to a hash by left-padding it with zeros.
func (a Address) Hash() Hash { return BytesToHash(a[:]) }

// Big converts an address to a big integer.
func (a Address) Big() *big.Int { return new(big.Int).SetBytes(a[:]) }

// Hex returns an EIP55-compliant hex string representation of the address.
func (a Address) Hex() string {
	return string(a.checksumHex())
}

// String implements fmt.Stringer.
func (a Address) String() string {
	return a.Hex()
}

func (a *Address) checksumHex() []byte {
	buf := a.hex()

	// compute checksum
	sha := sha3.NewLegacyKeccak256()
	sha.Write(buf[2:])
	hash := sha.Sum(nil)
	for i := 2; i < len(buf); i++ {
		hashByte := hash[(i-2)/2]
		if i%2 == 0 {
			hashByte = hashByte >> 4
		} else {
			hashByte &= 0xf
		}
		if buf[i] > '9' && hashByte > 7 {
			buf[i] -= 32
		}
	}
	return buf[:]
}

func (a Address) hex() []byte {
	var buf [len(a)*2 + 2]byte
	copy(buf[:2], "0x")
	hex.Encode(buf[2:], a[:])
	return buf[:]
}

// Format implements fmt.Formatter.
// Address supports the %v, %s, %q, %x, %X and %d format verbs.
func (a Address) Format(s fmt.State, c rune) {
	switch c {
	case 'v', 's':
		s.Write(a.checksumHex())
	case 'q':
		q := []byte{'"'}
		s.Write(q)
		s.Write(a.checksumHex())
		s.Write(q)
	case 'x', 'X':
		// %x disables the checksum.
		hex := a.hex()
		if !s.Flag('#') {
			hex = hex[2:]
		}
		if c == 'X' {
			hex = bytes.ToUpper(hex)
		}
		s.Write(hex)
	case 'd':
		fmt.Fprint(s, ([len(a)]byte)(a))
	default:
		fmt.Fprintf(s, "%%!%c(address=%x)", c, a)
	}
}

// SetBytes sets the address to the value of b.
// If b is larger than len(a), b will be cropped from the left.
func (a *Address) SetBytes(b []byte) {
	if len(b) > len(a) {
		b = b[len(b)-AddressLength:]
	}
	copy(a[AddressLength-len(b):], b)
}

// MarshalText returns the hex representation of a.
func (a Address) MarshalText() ([]byte, error) {
	return hexutil.Bytes(a[:]).MarshalText()
}

// UnmarshalText parses a hash in hex syntax.
func (a *Address) UnmarshalText(input []byte) error {
	return hexutil.UnmarshalFixedText("Address", input, a[:])
}

// UnmarshalJSON parses a hash in hex syntax.
func (a *Address) UnmarshalJSON(input []byte) error {
	return hexutil.UnmarshalFixedJSON(addressT, input, a[:])
}

// Scan implements Scanner for database/sql.
func (a *Address) Scan(src interface{}) error {
	srcB, ok := src.([]byte)
	if !ok {
		return fmt.Errorf("can't scan %T into Address", src)
	}
	if len(srcB) != AddressLength {
		return fmt.Errorf("can't scan []byte of len %d into Address, want %d", len(srcB), AddressLength)
	}
	copy(a[:], srcB)
	return nil
}

// Value implements valuer for database/sql.
func (a Address) Value() (driver.Value, error) {
	return a[:], nil
}

// ImplementsGraphQLType returns true if Hash implements the specified GraphQL type.
func (a Address) ImplementsGraphQLType(name string) bool { return name == "Address" }

// UnmarshalGraphQL unmarshals the provided GraphQL query data.
func (a *Address) UnmarshalGraphQL(input interface{}) error {
	var err error
	switch input := input.(type) {
	case string:
		err = a.UnmarshalText([]byte(input))
	default:
		err = fmt.Errorf("unexpected type %T for Address", input)
	}
	return err
}

// UnprefixedAddress allows marshaling an Address without 0x prefix.
type UnprefixedAddress Address

// UnmarshalText decodes the address from hex. The 0x prefix is optional.
func (a *UnprefixedAddress) UnmarshalText(input []byte) error {
	return hexutil.UnmarshalFixedUnprefixedText("UnprefixedAddress", input, a[:])
}

// MarshalText encodes the address as hex.
func (a UnprefixedAddress) MarshalText() ([]byte, error) {
	return []byte(hex.EncodeToString(a[:])), nil
}

// MixedcaseAddress retains the original string, which may or may not be
// correctly checksummed
type MixedcaseAddress struct {
	addr     Address
	original string
}

// NewMixedcaseAddress constructor (mainly for testing)
func NewMixedcaseAddress(addr Address) MixedcaseAddress {
	return MixedcaseAddress{addr: addr, original: addr.Hex()}
}

// NewMixedcaseAddressFromString is mainly meant for unit-testing
func NewMixedcaseAddressFromString(hexaddr string) (*MixedcaseAddress, error) {
	if !IsHexAddress(hexaddr) {
		return nil, errors.New("invalid address")
	}
	a := FromHex(hexaddr)
	return &MixedcaseAddress{addr: BytesToAddress(a), original: hexaddr}, nil
}

// UnmarshalJSON parses MixedcaseAddress
func (ma *MixedcaseAddress) UnmarshalJSON(input []byte) error {
	if err := hexutil.UnmarshalFixedJSON(addressT, input, ma.addr[:]); err != nil {
		return err
	}
	return json.Unmarshal(input, &ma.original)
}

// MarshalJSON marshals the original value
func (ma MixedcaseAddress) MarshalJSON() ([]byte, error) {
	if strings.HasPrefix(ma.original, "0x") || strings.HasPrefix(ma.original, "0X") {
		return json.Marshal(fmt.Sprintf("0x%s", ma.original[2:]))
	}
	return json.Marshal(fmt.Sprintf("0x%s", ma.original))
}

// Address returns the address
func (ma *MixedcaseAddress) Address() Address {
	return ma.addr
}

// String implements fmt.Stringer
func (ma *MixedcaseAddress) String() string {
	if ma.ValidChecksum() {
		return fmt.Sprintf("%s [chksum ok]", ma.original)
	}
	return fmt.Sprintf("%s [chksum INVALID]", ma.original)
}

// ValidChecksum returns true if the address has valid checksum
func (ma *MixedcaseAddress) ValidChecksum() bool {
	return ma.original == ma.addr.Hex()
}

// Original returns the mixed-case input string
func (ma *MixedcaseAddress) Original() string {
	return ma.original
}

// AddressEIP55 is an alias of Address with a customized json marshaller
type AddressEIP55 Address

// String returns the hex representation of the address in the manner of EIP55.
func (addr AddressEIP55) String() string {
	return Address(addr).Hex()
}

// MarshalJSON marshals the address in the manner of EIP55.
func (addr AddressEIP55) MarshalJSON() ([]byte, error) {
	return json.Marshal(addr.String())
}

type Decimal uint64

func isString(input []byte) bool {
	return len(input) >= 2 && input[0] == '"' && input[len(input)-1] == '"'
}

// UnmarshalJSON parses a hash in hex syntax.
func (d *Decimal) UnmarshalJSON(input []byte) error {
	if !isString(input) {
		return &json.UnmarshalTypeError{Value: "non-string", Type: reflect.TypeOf(uint64(0))}
	}
	if i, err := strconv.ParseInt(string(input[1:len(input)-1]), 10, 64); err == nil {
		*d = Decimal(i)
		return nil
	} else {
		return err
	}
}<|MERGE_RESOLUTION|>--- conflicted
+++ resolved
@@ -65,15 +65,9 @@
 // If b is larger than len(h), b will be cropped from the left.
 func HexToHash(s string) Hash { return BytesToHash(FromHex(s)) }
 
-<<<<<<< HEAD
-// Less compares two hashes.
-func (h Hash) Less(other Hash) bool {
-	return bytes.Compare(h[:], other[:]) < 0
-=======
 // Cmp compares two hashes.
 func (h Hash) Cmp(other Hash) int {
 	return bytes.Compare(h[:], other[:])
->>>>>>> bed84606
 }
 
 // Bytes gets the byte representation of the underlying hash.
@@ -237,15 +231,9 @@
 	return len(s) == 2*AddressLength && isHex(s)
 }
 
-<<<<<<< HEAD
-// Less compares two addresses.
-func (a Address) Less(other Address) bool {
-	return bytes.Compare(a[:], other[:]) < 0
-=======
 // Cmp compares two addresses.
 func (a Address) Cmp(other Address) int {
 	return bytes.Compare(a[:], other[:])
->>>>>>> bed84606
 }
 
 // Bytes gets the string representation of the underlying address.
