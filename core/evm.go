// Copyright 2016 The go-ethereum Authors
// This file is part of the go-ethereum library.
//
// The go-ethereum library is free software: you can redistribute it and/or modify
// it under the terms of the GNU Lesser General Public License as published by
// the Free Software Foundation, either version 3 of the License, or
// (at your option) any later version.
//
// The go-ethereum library is distributed in the hope that it will be useful,
// but WITHOUT ANY WARRANTY; without even the implied warranty of
// MERCHANTABILITY or FITNESS FOR A PARTICULAR PURPOSE. See the
// GNU Lesser General Public License for more details.
//
// You should have received a copy of the GNU Lesser General Public License
// along with the go-ethereum library. If not, see <http://www.gnu.org/licenses/>.

package core

import (
	"math/big"

	"github.com/ethereum/go-ethereum/common"
	"github.com/ethereum/go-ethereum/consensus"
	"github.com/ethereum/go-ethereum/consensus/misc/eip4844"
	"github.com/ethereum/go-ethereum/core/types"
	"github.com/ethereum/go-ethereum/core/vm"
)

// ChainContext supports retrieving headers and consensus parameters from the
// current blockchain to be used during transaction processing.
type ChainContext interface {
	// Engine retrieves the chain's consensus engine.
	Engine() consensus.Engine

	// GetHeader returns the header corresponding to the hash/number argument pair.
	GetHeader(common.Hash, uint64) *types.Header
}

// NewEVMBlockContext creates a new context for use in the EVM.
func NewEVMBlockContext(header *types.Header, chain ChainContext, author *common.Address) vm.BlockContext {
	var (
		beneficiary common.Address
		baseFee     *big.Int
		blobBaseFee *big.Int
		random      *common.Hash
	)

	// If we don't have an explicit author (i.e. not mining), extract from the header
	if author == nil {
		beneficiary, _ = chain.Engine().Author(header) // Ignore error, we're past header validation
	} else {
		beneficiary = *author
	}
	if header.BaseFee != nil {
		baseFee = new(big.Int).Set(header.BaseFee)
	}
	if header.ExcessBlobGas != nil {
		blobBaseFee = eip4844.CalcBlobFee(*header.ExcessBlobGas)
	}
	if header.Difficulty.Cmp(common.Big0) == 0 {
		random = &header.MixDigest
	}
	return vm.BlockContext{
<<<<<<< HEAD
		CanTransfer:   CanTransfer,
		Transfer:      Transfer,
		GetHash:       GetHashFn(header, chain),
		Coinbase:      beneficiary,
		BlockNumber:   new(big.Int).Set(header.Number),
		Time:          header.Time,
		Difficulty:    new(big.Int).Set(header.Difficulty),
		BaseFee:       baseFee,
		BlobBaseFee:   blobBaseFee,
		GasLimit:      header.GasLimit,
		Random:        random,
		ExcessBlobGas: header.ExcessBlobGas,
=======
		CanTransfer: CanTransfer,
		Transfer:    Transfer,
		GetHash:     GetHashFn(header, chain),
		Coinbase:    beneficiary,
		BlockNumber: new(big.Int).Set(header.Number),
		Time:        header.Time,
		Difficulty:  new(big.Int).Set(header.Difficulty),
		BaseFee:     baseFee,
		BlobBaseFee: blobBaseFee,
		GasLimit:    header.GasLimit,
		Random:      random,
>>>>>>> 6e6c723b
	}
}

// NewEVMTxContext creates a new transaction context for a single transaction.
func NewEVMTxContext(msg *Message) vm.TxContext {
	return vm.TxContext{
		Origin:     msg.From,
		GasPrice:   new(big.Int).Set(msg.GasPrice),
		BlobHashes: msg.BlobHashes,
	}
}

// GetHashFn returns a GetHashFunc which retrieves header hashes by number
func GetHashFn(ref *types.Header, chain ChainContext) func(n uint64) common.Hash {
	// Cache will initially contain [refHash.parent],
	// Then fill up with [refHash.p, refHash.pp, refHash.ppp, ...]
	var cache []common.Hash

	return func(n uint64) common.Hash {
		if ref.Number.Uint64() <= n {
			// This situation can happen if we're doing tracing and using
			// block overrides.
			return common.Hash{}
		}
		// If there's no hash cache yet, make one
		if len(cache) == 0 {
			cache = append(cache, ref.ParentHash)
		}
		if idx := ref.Number.Uint64() - n - 1; idx < uint64(len(cache)) {
			return cache[idx]
		}
		// No luck in the cache, but we can start iterating from the last element we already know
		lastKnownHash := cache[len(cache)-1]
		lastKnownNumber := ref.Number.Uint64() - uint64(len(cache))

		for {
			header := chain.GetHeader(lastKnownHash, lastKnownNumber)
			if header == nil {
				break
			}
			cache = append(cache, header.ParentHash)
			lastKnownHash = header.ParentHash
			lastKnownNumber = header.Number.Uint64() - 1
			if n == lastKnownNumber {
				return lastKnownHash
			}
		}
		return common.Hash{}
	}
}

// CanTransfer checks whether there are enough funds in the address' account to make a transfer.
// This does not take the necessary gas in to account to make the transfer valid.
func CanTransfer(db vm.StateDB, addr common.Address, amount *big.Int) bool {
	return db.GetBalance(addr).Cmp(amount) >= 0
}

// Transfer subtracts amount from sender and adds amount to recipient using the given Db
func Transfer(db vm.StateDB, sender, recipient common.Address, amount *big.Int) {
	db.SubBalance(sender, amount)
	db.AddBalance(recipient, amount)
}<|MERGE_RESOLUTION|>--- conflicted
+++ resolved
@@ -61,20 +61,6 @@
 		random = &header.MixDigest
 	}
 	return vm.BlockContext{
-<<<<<<< HEAD
-		CanTransfer:   CanTransfer,
-		Transfer:      Transfer,
-		GetHash:       GetHashFn(header, chain),
-		Coinbase:      beneficiary,
-		BlockNumber:   new(big.Int).Set(header.Number),
-		Time:          header.Time,
-		Difficulty:    new(big.Int).Set(header.Difficulty),
-		BaseFee:       baseFee,
-		BlobBaseFee:   blobBaseFee,
-		GasLimit:      header.GasLimit,
-		Random:        random,
-		ExcessBlobGas: header.ExcessBlobGas,
-=======
 		CanTransfer: CanTransfer,
 		Transfer:    Transfer,
 		GetHash:     GetHashFn(header, chain),
@@ -86,7 +72,6 @@
 		BlobBaseFee: blobBaseFee,
 		GasLimit:    header.GasLimit,
 		Random:      random,
->>>>>>> 6e6c723b
 	}
 }
 
