// Copyright 2022 The go-ethereum Authors
// This file is part of the go-ethereum library.
//
// The go-ethereum library is free software: you can redistribute it and/or modify
// it under the terms of the GNU Lesser General Public License as published by
// the Free Software Foundation, either version 3 of the License, or
// (at your option) any later version.
//
// The go-ethereum library is distributed in the hope that it will be useful,
// but WITHOUT ANY WARRANTY; without even the implied warranty of
// MERCHANTABILITY or FITNESS FOR A PARTICULAR PURPOSE. See the
// GNU Lesser General Public License for more details.
//
// You should have received a copy of the GNU Lesser General Public License
// along with the go-ethereum library. If not, see <http://www.gnu.org/licenses/>.

package engine

import (
	"crypto/sha256"
	"fmt"
	"math/big"

	denebapi "github.com/attestantio/go-builder-client/api/deneb"
	"github.com/attestantio/go-eth2-client/spec/bellatrix"
	"github.com/attestantio/go-eth2-client/spec/capella"
	"github.com/attestantio/go-eth2-client/spec/deneb"
	"github.com/ethereum/go-ethereum/common"
	"github.com/ethereum/go-ethereum/common/hexutil"
	"github.com/ethereum/go-ethereum/core/types"
<<<<<<< HEAD
	"github.com/ethereum/go-ethereum/crypto/kzg4844"
	"github.com/ethereum/go-ethereum/params"
=======
>>>>>>> 7371b381
	"github.com/ethereum/go-ethereum/trie"
)

//go:generate go run github.com/fjl/gencodec -type PayloadAttributes -field-override payloadAttributesMarshaling -out gen_blockparams.go

// PayloadAttributes describes the environment context in which a block should
// be built.
type PayloadAttributes struct {
	Timestamp             uint64              `json:"timestamp"             gencodec:"required"`
	Random                common.Hash         `json:"prevRandao"            gencodec:"required"`
	SuggestedFeeRecipient common.Address      `json:"suggestedFeeRecipient" gencodec:"required"`
	Withdrawals           []*types.Withdrawal `json:"withdrawals"`
<<<<<<< HEAD
	GasLimit              uint64
	Slot                  uint64
=======
	BeaconRoot            *common.Hash        `json:"parentBeaconBlockRoot"`
>>>>>>> 7371b381
}

// JSON type overrides for PayloadAttributes.
type payloadAttributesMarshaling struct {
	Timestamp hexutil.Uint64
}

//go:generate go run github.com/fjl/gencodec -type ExecutableData -field-override executableDataMarshaling -out gen_ed.go

// ExecutableData is the data necessary to execute an EL payload.
type ExecutableData struct {
	ParentHash    common.Hash         `json:"parentHash"    gencodec:"required"`
	FeeRecipient  common.Address      `json:"feeRecipient"  gencodec:"required"`
	StateRoot     common.Hash         `json:"stateRoot"     gencodec:"required"`
	ReceiptsRoot  common.Hash         `json:"receiptsRoot"  gencodec:"required"`
	LogsBloom     []byte              `json:"logsBloom"     gencodec:"required"`
	Random        common.Hash         `json:"prevRandao"    gencodec:"required"`
	Number        uint64              `json:"blockNumber"   gencodec:"required"`
	GasLimit      uint64              `json:"gasLimit"      gencodec:"required"`
	GasUsed       uint64              `json:"gasUsed"       gencodec:"required"`
	Timestamp     uint64              `json:"timestamp"     gencodec:"required"`
	ExtraData     []byte              `json:"extraData"     gencodec:"required"`
	BaseFeePerGas *big.Int            `json:"baseFeePerGas" gencodec:"required"`
	BlockHash     common.Hash         `json:"blockHash"     gencodec:"required"`
	Transactions  [][]byte            `json:"transactions"  gencodec:"required"`
	Withdrawals   []*types.Withdrawal `json:"withdrawals"`
	BlobGasUsed   *uint64             `json:"blobGasUsed"`
	ExcessBlobGas *uint64             `json:"excessBlobGas"`
}

// JSON type overrides for executableData.
type executableDataMarshaling struct {
	Number        hexutil.Uint64
	GasLimit      hexutil.Uint64
	GasUsed       hexutil.Uint64
	Timestamp     hexutil.Uint64
	BaseFeePerGas *hexutil.Big
	ExtraData     hexutil.Bytes
	LogsBloom     hexutil.Bytes
	Transactions  []hexutil.Bytes
	BlobGasUsed   *hexutil.Uint64
	ExcessBlobGas *hexutil.Uint64
}

//go:generate go run github.com/fjl/gencodec -type ExecutionPayloadEnvelope -field-override executionPayloadEnvelopeMarshaling -out gen_epe.go

type ExecutionPayloadEnvelope struct {
	ExecutionPayload *ExecutableData `json:"executionPayload"  gencodec:"required"`
	BlockValue       *big.Int        `json:"blockValue"  gencodec:"required"`
	BlobsBundle      *BlobsBundleV1  `json:"blobsBundle"`
	Override         bool            `json:"shouldOverrideBuilder"`
}

type BlobsBundleV1 struct {
	Commitments []hexutil.Bytes `json:"commitments"`
	Proofs      []hexutil.Bytes `json:"proofs"`
	Blobs       []hexutil.Bytes `json:"blobs"`
}

// JSON type overrides for ExecutionPayloadEnvelope.
type executionPayloadEnvelopeMarshaling struct {
	BlockValue *hexutil.Big
}

type PayloadStatusV1 struct {
	Status          string       `json:"status"`
	LatestValidHash *common.Hash `json:"latestValidHash"`
	ValidationError *string      `json:"validationError"`
}

type TransitionConfigurationV1 struct {
	TerminalTotalDifficulty *hexutil.Big   `json:"terminalTotalDifficulty"`
	TerminalBlockHash       common.Hash    `json:"terminalBlockHash"`
	TerminalBlockNumber     hexutil.Uint64 `json:"terminalBlockNumber"`
}

// PayloadID is an identifier of the payload build process
type PayloadID [8]byte

func (b PayloadID) String() string {
	return hexutil.Encode(b[:])
}

func (b PayloadID) MarshalText() ([]byte, error) {
	return hexutil.Bytes(b[:]).MarshalText()
}

func (b *PayloadID) UnmarshalText(input []byte) error {
	err := hexutil.UnmarshalFixedText("PayloadID", input, b[:])
	if err != nil {
		return fmt.Errorf("invalid payload id %q: %w", input, err)
	}
	return nil
}

type ForkChoiceResponse struct {
	PayloadStatus PayloadStatusV1 `json:"payloadStatus"`
	PayloadID     *PayloadID      `json:"payloadId"`
}

type ForkchoiceStateV1 struct {
	HeadBlockHash      common.Hash `json:"headBlockHash"`
	SafeBlockHash      common.Hash `json:"safeBlockHash"`
	FinalizedBlockHash common.Hash `json:"finalizedBlockHash"`
}

func encodeTransactions(txs []*types.Transaction) [][]byte {
	var enc = make([][]byte, len(txs))
	for i, tx := range txs {
		enc[i], _ = tx.MarshalBinary()
	}
	return enc
}

func decodeTransactions(enc [][]byte) ([]*types.Transaction, error) {
	var txs = make([]*types.Transaction, len(enc))
	for i, encTx := range enc {
		var tx types.Transaction
		if err := tx.UnmarshalBinary(encTx); err != nil {
			return nil, fmt.Errorf("invalid transaction %d: %v", i, err)
		}
		txs[i] = &tx
	}
	return txs, nil
}

// ExecutableDataToBlock constructs a block from executable data.
// It verifies that the following fields:
//
//		len(extraData) <= 32
//		uncleHash = emptyUncleHash
//		difficulty = 0
//	 	if versionedHashes != nil, versionedHashes match to blob transactions
//
// and that the blockhash of the constructed block matches the parameters. Nil
// Withdrawals value will propagate through the returned block. Empty
// Withdrawals value must be passed via non-nil, length 0 value in params.
func ExecutableDataToBlock(params ExecutableData, versionedHashes []common.Hash, beaconRoot *common.Hash) (*types.Block, error) {
	txs, err := decodeTransactions(params.Transactions)
	if err != nil {
		return nil, err
	}
	if len(params.ExtraData) > 32 {
		return nil, fmt.Errorf("invalid extradata length: %v", len(params.ExtraData))
	}
	if len(params.LogsBloom) != 256 {
		return nil, fmt.Errorf("invalid logsBloom length: %v", len(params.LogsBloom))
	}
	// Check that baseFeePerGas is not negative or too big
	if params.BaseFeePerGas != nil && (params.BaseFeePerGas.Sign() == -1 || params.BaseFeePerGas.BitLen() > 256) {
		return nil, fmt.Errorf("invalid baseFeePerGas: %v", params.BaseFeePerGas)
	}
	var blobHashes []common.Hash
	for _, tx := range txs {
		blobHashes = append(blobHashes, tx.BlobHashes()...)
	}
	if len(blobHashes) != len(versionedHashes) {
		return nil, fmt.Errorf("invalid number of versionedHashes: %v blobHashes: %v", versionedHashes, blobHashes)
	}
	for i := 0; i < len(blobHashes); i++ {
		if blobHashes[i] != versionedHashes[i] {
			return nil, fmt.Errorf("invalid versionedHash at %v: %v blobHashes: %v", i, versionedHashes, blobHashes)
		}
	}
	// Only set withdrawalsRoot if it is non-nil. This allows CLs to use
	// ExecutableData before withdrawals are enabled by marshaling
	// Withdrawals as the json null value.
	var withdrawalsRoot *common.Hash
	if params.Withdrawals != nil {
		h := types.DeriveSha(types.Withdrawals(params.Withdrawals), trie.NewStackTrie(nil))
		withdrawalsRoot = &h
	}
	header := &types.Header{
		ParentHash:       params.ParentHash,
		UncleHash:        types.EmptyUncleHash,
		Coinbase:         params.FeeRecipient,
		Root:             params.StateRoot,
		TxHash:           types.DeriveSha(types.Transactions(txs), trie.NewStackTrie(nil)),
		ReceiptHash:      params.ReceiptsRoot,
		Bloom:            types.BytesToBloom(params.LogsBloom),
		Difficulty:       common.Big0,
		Number:           new(big.Int).SetUint64(params.Number),
		GasLimit:         params.GasLimit,
		GasUsed:          params.GasUsed,
		Time:             params.Timestamp,
		BaseFee:          params.BaseFeePerGas,
		Extra:            params.ExtraData,
		MixDigest:        params.Random,
		WithdrawalsHash:  withdrawalsRoot,
		ExcessBlobGas:    params.ExcessBlobGas,
		BlobGasUsed:      params.BlobGasUsed,
		ParentBeaconRoot: beaconRoot,
	}
	block := types.NewBlockWithHeader(header).WithBody(txs, nil /* uncles */).WithWithdrawals(params.Withdrawals)
	if block.Hash() != params.BlockHash {
		return nil, fmt.Errorf("blockhash mismatch, want %x, got %x", params.BlockHash, block.Hash())
	}
	return block, nil
}

// BlockToExecutableData constructs the ExecutableData structure by filling the
// fields from the given block. It assumes the given block is post-merge block.
func BlockToExecutableData(block *types.Block, fees *big.Int, sidecars []*types.BlobTxSidecar) *ExecutionPayloadEnvelope {
	data := &ExecutableData{
		BlockHash:     block.Hash(),
		ParentHash:    block.ParentHash(),
		FeeRecipient:  block.Coinbase(),
		StateRoot:     block.Root(),
		Number:        block.NumberU64(),
		GasLimit:      block.GasLimit(),
		GasUsed:       block.GasUsed(),
		BaseFeePerGas: block.BaseFee(),
		Timestamp:     block.Time(),
		ReceiptsRoot:  block.ReceiptHash(),
		LogsBloom:     block.Bloom().Bytes(),
		Transactions:  encodeTransactions(block.Transactions()),
		Random:        block.MixDigest(),
		ExtraData:     block.Extra(),
		Withdrawals:   block.Withdrawals(),
		BlobGasUsed:   block.BlobGasUsed(),
		ExcessBlobGas: block.ExcessBlobGas(),
	}
	bundle := BlobsBundleV1{
		Commitments: make([]hexutil.Bytes, 0),
		Blobs:       make([]hexutil.Bytes, 0),
		Proofs:      make([]hexutil.Bytes, 0),
	}
	for _, sidecar := range sidecars {
		for j := range sidecar.Blobs {
			bundle.Blobs = append(bundle.Blobs, hexutil.Bytes(sidecar.Blobs[j][:]))
			bundle.Commitments = append(bundle.Commitments, hexutil.Bytes(sidecar.Commitments[j][:]))
			bundle.Proofs = append(bundle.Proofs, hexutil.Bytes(sidecar.Proofs[j][:]))
		}
	}
	return &ExecutionPayloadEnvelope{ExecutionPayload: data, BlockValue: fees, BlobsBundle: &bundle, Override: false}
}

// ExecutionPayloadBodyV1 is used in the response to GetPayloadBodiesByHashV1 and GetPayloadBodiesByRangeV1
type ExecutionPayloadBodyV1 struct {
	TransactionData []hexutil.Bytes     `json:"transactions"`
	Withdrawals     []*types.Withdrawal `json:"withdrawals"`
}

func ExecutionPayloadV1ToBlock(payload *bellatrix.ExecutionPayload) (*types.Block, error) {
	// base fee per gas is stored little-endian but we need it
	// big-endian for big.Int.
	var baseFeePerGasBytes [32]byte
	for i := 0; i < 32; i++ {
		baseFeePerGasBytes[i] = payload.BaseFeePerGas[32-1-i]
	}
	baseFeePerGas := new(big.Int).SetBytes(baseFeePerGasBytes[:])

	txs := make([][]byte, len(payload.Transactions))
	for i, txHexBytes := range payload.Transactions {
		txs[i] = txHexBytes
	}
	executableData := ExecutableData{
		ParentHash:    common.Hash(payload.ParentHash),
		FeeRecipient:  common.Address(payload.FeeRecipient),
		StateRoot:     common.Hash(payload.StateRoot),
		ReceiptsRoot:  common.Hash(payload.ReceiptsRoot),
		LogsBloom:     payload.LogsBloom[:],
		Random:        common.Hash(payload.PrevRandao),
		Number:        payload.BlockNumber,
		GasLimit:      payload.GasLimit,
		GasUsed:       payload.GasUsed,
		Timestamp:     payload.Timestamp,
		ExtraData:     payload.ExtraData,
		BaseFeePerGas: baseFeePerGas,
		BlockHash:     common.Hash(payload.BlockHash),
		Transactions:  txs,
	}
	return ExecutableDataToBlock(executableData, nil)
}

func ExecutionPayloadV2ToBlock(payload *capella.ExecutionPayload) (*types.Block, error) {
	// base fee per gas is stored little-endian but we need it
	// big-endian for big.Int.
	var baseFeePerGasBytes [32]byte
	for i := 0; i < 32; i++ {
		baseFeePerGasBytes[i] = payload.BaseFeePerGas[32-1-i]
	}
	baseFeePerGas := new(big.Int).SetBytes(baseFeePerGasBytes[:])

	txs := make([][]byte, len(payload.Transactions))
	for i, txHexBytes := range payload.Transactions {
		txs[i] = txHexBytes
	}

	withdrawals := make([]*types.Withdrawal, len(payload.Withdrawals))
	for i, withdrawal := range payload.Withdrawals {
		withdrawals[i] = &types.Withdrawal{
			Index:     uint64(withdrawal.Index),
			Validator: uint64(withdrawal.ValidatorIndex),
			Address:   common.Address(withdrawal.Address),
			Amount:    uint64(withdrawal.Amount),
		}
	}
	executableData := ExecutableData{
		ParentHash:    common.Hash(payload.ParentHash),
		FeeRecipient:  common.Address(payload.FeeRecipient),
		StateRoot:     common.Hash(payload.StateRoot),
		ReceiptsRoot:  common.Hash(payload.ReceiptsRoot),
		LogsBloom:     payload.LogsBloom[:],
		Random:        common.Hash(payload.PrevRandao),
		Number:        payload.BlockNumber,
		GasLimit:      payload.GasLimit,
		GasUsed:       payload.GasUsed,
		Timestamp:     payload.Timestamp,
		ExtraData:     payload.ExtraData,
		BaseFeePerGas: baseFeePerGas,
		BlockHash:     common.Hash(payload.BlockHash),
		Transactions:  txs,
		Withdrawals:   withdrawals,
	}
	return ExecutableDataToBlock(executableData, nil)
}

func ExecutionPayloadV3ToBlock(payload *deneb.ExecutionPayload, blobsBundle *denebapi.BlobsBundle) (*types.Block, error) {
	txs := make([][]byte, len(payload.Transactions))
	for i, txHexBytes := range payload.Transactions {
		txs[i] = txHexBytes
	}

	withdrawals := make([]*types.Withdrawal, len(payload.Withdrawals))
	for i, withdrawal := range payload.Withdrawals {
		withdrawals[i] = &types.Withdrawal{
			Index:     uint64(withdrawal.Index),
			Validator: uint64(withdrawal.ValidatorIndex),
			Address:   common.Address(withdrawal.Address),
			Amount:    uint64(withdrawal.Amount),
		}
	}

	hasher := sha256.New()
	versionedHashes := make([]common.Hash, len(blobsBundle.Commitments))
	for i, commitment := range blobsBundle.Commitments {
		hasher.Write(commitment[:])
		hash := hasher.Sum(nil)
		hasher.Reset()

		var vhash common.Hash
		vhash[0] = params.BlobTxHashVersion
		copy(vhash[1:], hash[1:])
		versionedHashes[i] = vhash
	}

	executableData := ExecutableData{
		ParentHash:    common.Hash(payload.ParentHash),
		FeeRecipient:  common.Address(payload.FeeRecipient),
		StateRoot:     common.Hash(payload.StateRoot),
		ReceiptsRoot:  common.Hash(payload.ReceiptsRoot),
		LogsBloom:     payload.LogsBloom[:],
		Random:        common.Hash(payload.PrevRandao),
		Number:        payload.BlockNumber,
		GasLimit:      payload.GasLimit,
		GasUsed:       payload.GasUsed,
		Timestamp:     payload.Timestamp,
		ExtraData:     payload.ExtraData,
		BaseFeePerGas: payload.BaseFeePerGas.ToBig(),
		BlockHash:     common.Hash(payload.BlockHash),
		Transactions:  txs,
		Withdrawals:   withdrawals,
	}
	return ExecutableDataToBlock(executableData, versionedHashes)
}<|MERGE_RESOLUTION|>--- conflicted
+++ resolved
@@ -28,11 +28,7 @@
 	"github.com/ethereum/go-ethereum/common"
 	"github.com/ethereum/go-ethereum/common/hexutil"
 	"github.com/ethereum/go-ethereum/core/types"
-<<<<<<< HEAD
-	"github.com/ethereum/go-ethereum/crypto/kzg4844"
 	"github.com/ethereum/go-ethereum/params"
-=======
->>>>>>> 7371b381
 	"github.com/ethereum/go-ethereum/trie"
 )
 
@@ -45,12 +41,9 @@
 	Random                common.Hash         `json:"prevRandao"            gencodec:"required"`
 	SuggestedFeeRecipient common.Address      `json:"suggestedFeeRecipient" gencodec:"required"`
 	Withdrawals           []*types.Withdrawal `json:"withdrawals"`
-<<<<<<< HEAD
+	BeaconRoot            *common.Hash        `json:"parentBeaconBlockRoot"`
 	GasLimit              uint64
 	Slot                  uint64
-=======
-	BeaconRoot            *common.Hash        `json:"parentBeaconBlockRoot"`
->>>>>>> 7371b381
 }
 
 // JSON type overrides for PayloadAttributes.
@@ -323,7 +316,7 @@
 		BlockHash:     common.Hash(payload.BlockHash),
 		Transactions:  txs,
 	}
-	return ExecutableDataToBlock(executableData, nil)
+	return ExecutableDataToBlock(executableData, nil, nil)
 }
 
 func ExecutionPayloadV2ToBlock(payload *capella.ExecutionPayload) (*types.Block, error) {
@@ -366,10 +359,10 @@
 		Transactions:  txs,
 		Withdrawals:   withdrawals,
 	}
-	return ExecutableDataToBlock(executableData, nil)
-}
-
-func ExecutionPayloadV3ToBlock(payload *deneb.ExecutionPayload, blobsBundle *denebapi.BlobsBundle) (*types.Block, error) {
+	return ExecutableDataToBlock(executableData, nil, nil)
+}
+
+func ExecutionPayloadV3ToBlock(payload *deneb.ExecutionPayload, blobsBundle *denebapi.BlobsBundle, parentBeaconBlockRoot common.Hash) (*types.Block, error) {
 	txs := make([][]byte, len(payload.Transactions))
 	for i, txHexBytes := range payload.Transactions {
 		txs[i] = txHexBytes
@@ -415,5 +408,5 @@
 		Transactions:  txs,
 		Withdrawals:   withdrawals,
 	}
-	return ExecutableDataToBlock(executableData, versionedHashes)
+	return ExecutableDataToBlock(executableData, versionedHashes, &parentBeaconBlockRoot)
 }